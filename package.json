{
  "devDependencies": {
    "@octokit/core": "^3.5.1",
    "@octokit/plugin-throttling": "^3.5.2",
    "@octokit/rest": "^18.11.4",
    "@types/execa": "^2.0.0",
    "@types/fs-extra": "^9.0.13",
    "@types/listr": "^0.14.4",
<<<<<<< HEAD
    "@types/node": "^16.4.10",
    "@types/semver": "^7.3.8",
=======
    "@types/node": "^15.6.1",
    "@types/semver": "^7.3.9",
>>>>>>> 8ef9e751
    "@types/shelljs": "^0.8.9",
    "@types/yargs": "^17.0.7",
    "@typescript-eslint/eslint-plugin": "^4.33.0",
    "@typescript-eslint/parser": "^4.28.1",
    "builtin-modules": "^3.2.0",
    "chalk": "^4.1.2",
    "copyfiles": "^2.4.1",
    "eslint": "^7.32.0",
    "eslint-plugin-import": "^2.25.2",
    "eslint-plugin-markdown": "^2.2.1",
    "execa": "^5.1.1",
    "fs-extra": "^10.0.0",
    "globby": "^11.0.4",
    "husky": "^6.0.0",
    "json-schema-to-typescript": "^10.1.5",
    "latest-version": "^5.1.0",
    "listr": "^0.14.2",
    "listr-inquirer": "^0.1.0",
    "markdown-link-validator": "^1.0.1",
    "markdownlint": "^0.24.0",
    "npm-run-all": "^4.1.5",
    "p-retry": "^4.6.1",
    "rimraf": "^3.0.2",
    "rxjs": "^7.4.0",
    "semver": "^7.3.5",
    "shelljs": "^0.8.4",
    "tsort": "^0.0.1",
    "typescript": "^4.3.5",
    "unzipper": "^0.10.11",
    "yargs": "^17.2.1"
  },
  "engines": {
    "node": ">=10.0.0"
  },
  "husky": {
    "hooks": {
      "commit-msg": "node scripts/check-commit-message.js",
      "prepare-commit-msg": "node scripts/prepare-commit-message.js"
    }
  },
  "name": "@hint/monorepo",
  "private": true,
  "scripts": {
    "build": "yarn clean && yarn update:references && node scripts/build-or-test-all.js build",
    "build:scripts": "npm run clean:root && npm run lint:scripts && npm-run-all --parallel build:scripts:*",
    "build:scripts:non-ts": "copyfiles \"./scripts/{!(*.ts),.!(ts)}\" dist/scripts",
    "build:scripts:ts": "tsc",
    "build:ts": "tsc -b",
    "cache": "node scripts/ava-cache.js",
    "clean": "npm-run-all clean:*",
    "clean:packages": "rimraf \"packages/!extension-vscode/{dist,package-lock.json,yarn.lock}\"",
    "clean:root": "rimraf dist",
    "lint": "npm-run-all --parallel lint:*",
    "lint:dependencies": "node scripts/lint-dependencies.js",
    "lint:md": "node scripts/lint-markdown && markdown-link-validator . -i www\\.cloudflare\\.com/learning/dns/what-is-dns/ -i twitter\\.com/jacobrossi/status/591435377291866112 -f igm",
    "lint:packages": "yarn workspaces run lint",
    "lint:scripts": "eslint scripts release --cache --ext .js,.md,.ts",
    "prebuild": "node scripts/prebuild.js",
    "release": "npm run clean:packages && npm run build:scripts && node dist/release/main.js",
    "test": "npm run clean && npm run prebuild && node scripts/test.js",
    "test-all": "yarn clean && node scripts/build-or-test-all.js",
    "test-root": "npm run clean && npm run lint && npm-run-all --parallel build:scripts:*",
    "update:references": "npm run build:scripts && node dist/scripts/update-tsconfig-references.js",
    "watch:scripts": "npm run clean && npm-run-all --continue-on-error --parallel watch:scripts:*",
    "watch:scripts:non-ts": "npm run build:scripts:non-ts && npm run build:scripts:non-ts -- --watch --no-initial",
    "watch:scripts:ts": "npm run build:scripts:ts -- --watch",
    "postinstall": "husky install"
  },
  "workspaces": {
    "nohoist": [
      "**/acorn",
      "**/acorn-jsx",
      "**/acorn-jsx-walk",
      "**/acorn-walk",
      "**/vscode",
      "**/vscode-languageclient",
      "**/vscode-languageserver"
    ],
    "packages": [
      "packages/*"
    ]
  }
}<|MERGE_RESOLUTION|>--- conflicted
+++ resolved
@@ -6,13 +6,8 @@
     "@types/execa": "^2.0.0",
     "@types/fs-extra": "^9.0.13",
     "@types/listr": "^0.14.4",
-<<<<<<< HEAD
     "@types/node": "^16.4.10",
     "@types/semver": "^7.3.8",
-=======
-    "@types/node": "^15.6.1",
-    "@types/semver": "^7.3.9",
->>>>>>> 8ef9e751
     "@types/shelljs": "^0.8.9",
     "@types/yargs": "^17.0.7",
     "@typescript-eslint/eslint-plugin": "^4.33.0",
