--- conflicted
+++ resolved
@@ -7,11 +7,8 @@
 // Requirements
 // ------------------------------------------------------------------------------
 import * as _ from 'lodash';
-<<<<<<< HEAD
+
 import * as logger from '../util/logging';
-=======
->>>>>>> 1fce7f97
-
 import {Formatter} from '../types'; // eslint-disable-line no-unused-vars
 
 const debug = require('debug')('sonar:formatters:json');
@@ -28,16 +25,11 @@
         const resources = _.groupBy(messages, 'resource');
 
         _.forEach(resources, (msgs, resource) => {
-<<<<<<< HEAD
-=======
-            console.log(`${resource}: ${msgs.length} issues`);
->>>>>>> 1fce7f97
             const sortedMessages = _.sortBy(msgs, ['line', 'column']);
 
             logger.log(`${resource}: ${msgs.length} issues`);
             logger.log(sortedMessages);
         });
-
     }
 };
 
