--- conflicted
+++ resolved
@@ -25,16 +25,11 @@
     /** Evaluates the given JavaScript `code` asynchronously in the target. */
     evaluate(code: string): Promise<any>;
     /** Finds all the nodes that match the given query. */
-<<<<<<< HEAD
     querySelectorAll(query: string): Promise<Array<IAsyncHTMLElement>>
-}
-=======
-    querySelectorAll(query: string): Promise<IAsyncHTMLElement[]>
 }
 
 export interface ILauncher {
     launch(url: string, options?): Promise<boolean>
 }
 
-export type LauncherOptions = { flags?: string[], port?: number };
->>>>>>> a67067b3
+export type LauncherOptions = { flags?: string[], port?: number };