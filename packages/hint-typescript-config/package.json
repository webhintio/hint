{
  "ava": {
    "failFast": false,
    "files": [
      "dist/tests/**/*.js",
      "!dist/tests/**/fixtures/**/*.js"
    ],
    "timeout": "1m"
  },
  "dependencies": {
    "@hint/utils": "^7.0.13",
    "@hint/utils-debug": "^1.0.7",
    "@hint/utils-i18n": "^1.0.10",
    "@hint/utils-types": "^1.1.5"
  },
  "description": "hint that that checks if the TypeScript configuration is valid.",
  "devDependencies": {
<<<<<<< HEAD
    "@hint/parser-typescript-config": "^2.4.12",
    "@hint/utils-json": "^1.0.11",
    "@hint/utils-tests-helpers": "^6.3.4",
    "@types/node": "^16.4.10",
    "@typescript-eslint/eslint-plugin": "^4.28.5",
=======
    "@hint/parser-typescript-config": "^2.4.16",
    "@hint/utils-json": "^1.0.15",
    "@hint/utils-tests-helpers": "^6.3.8",
    "@types/node": "^15.6.1",
    "@typescript-eslint/eslint-plugin": "^4.33.0",
>>>>>>> 8ef9e751
    "@typescript-eslint/parser": "^4.28.1",
    "ava": "^3.15.0",
    "copyfiles": "^2.4.1",
    "eslint": "^7.32.0",
    "eslint-plugin-import": "^2.25.2",
    "eslint-plugin-markdown": "^2.2.1",
    "npm-run-all": "^4.1.5",
    "nyc": "^15.1.0",
    "rimraf": "^3.0.2",
    "typescript": "^4.3.5"
  },
  "files": [
    "dist",
    "docs"
  ],
  "homepage": "https://webhint.io/",
  "keywords": [
    "typescript-config-is-valid",
    "typescript-config-is-valid-hint",
    "webhint",
    "webhint-hint"
  ],
  "license": "Apache-2.0",
  "main": "dist/src/index.js",
  "name": "@hint/hint-typescript-config",
  "nyc": {
    "extends": "../../.nycrc"
  },
  "peerDependencies": {
    "@hint/parser-typescript-config": "^2.0.0",
    "hint": "^6.0.0"
  },
  "repository": {
    "directory": "packages/hint-typescript-config",
    "type": "git",
    "url": "https://github.com/webhintio/hint.git"
  },
  "scripts": {
    "build": "npm run i18n && npm-run-all build:*",
    "build-release": "npm run clean && npm run i18n && npm run build:assets && tsc --inlineSourceMap false --removeComments true",
    "build:assets": "copyfiles \"./{src,tests}/**/{!(*.ts),.!(ts)}\" dist",
    "build:ts": "tsc -b",
    "clean": "rimraf dist",
    "i18n": "node ../../scripts/create-i18n.js",
    "lint": "npm-run-all lint:*",
    "lint:js": "eslint . --cache --ext .js,.md,.ts --ignore-path ../../.eslintignore",
    "lint:dependencies": "node ../../scripts/lint-dependencies.js",
    "lint:md": "node ../../scripts/lint-markdown.js",
    "test": "npm run i18n && npm run lint && npm run build && npm run test-only",
    "test-only": "nyc ava",
    "test-release": "npm run i18n && npm run lint && npm run build-release && ava",
    "watch": "npm run build && npm-run-all --parallel -c watch:*",
    "watch:assets": "npm run build:assets -- -w --no-initial",
    "watch:test": "ava --watch",
    "watch:ts": "npm run build:ts -- --watch"
  },
  "version": "2.5.1"
}<|MERGE_RESOLUTION|>--- conflicted
+++ resolved
@@ -15,19 +15,11 @@
   },
   "description": "hint that that checks if the TypeScript configuration is valid.",
   "devDependencies": {
-<<<<<<< HEAD
     "@hint/parser-typescript-config": "^2.4.12",
     "@hint/utils-json": "^1.0.11",
     "@hint/utils-tests-helpers": "^6.3.4",
     "@types/node": "^16.4.10",
     "@typescript-eslint/eslint-plugin": "^4.28.5",
-=======
-    "@hint/parser-typescript-config": "^2.4.16",
-    "@hint/utils-json": "^1.0.15",
-    "@hint/utils-tests-helpers": "^6.3.8",
-    "@types/node": "^15.6.1",
-    "@typescript-eslint/eslint-plugin": "^4.33.0",
->>>>>>> 8ef9e751
     "@typescript-eslint/parser": "^4.28.1",
     "ava": "^3.15.0",
     "copyfiles": "^2.4.1",
