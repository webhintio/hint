{
  "ava": {
    "failFast": false,
    "files": [
      "dist/tests/**/*.js",
      "!dist/tests/**/fixtures/**/*.js"
    ],
    "timeout": "1m",
    "workerThreads": false
  },
  "bin": {
    "create-hint": "./dist/src/create-hint.js"
  },
  "dependencies": {
    "@hint/utils": "^7.0.21",
    "@hint/utils-fs": "^1.0.15",
    "@hint/utils-string": "^1.0.13",
    "@hint/utils-types": "^1.2.0"
  },
  "description": "webhint's hint initializer package",
  "devDependencies": {
    "@hint/utils-tests-helpers": "^6.5.3",
    "@hint/utils-create-server": "^3.4.23",
    "@typescript-eslint/eslint-plugin": "^4.33.0",
    "@typescript-eslint/parser": "^4.33.0",
<<<<<<< HEAD
    "@types/node": "^17.0.14",
=======
    "@types/mkdirp": "^1.0.2",
    "@types/node": "^18.13.0",
>>>>>>> 5a50894f
    "@types/proxyquire": "^1.3.28",
    "@types/sinon": "^10.0.11",
    "ava": "^4.3.3",
    "copyfiles": "^2.4.1",
    "eslint": "^7.32.0",
    "eslint-plugin-import": "^2.26.0",
    "eslint-plugin-markdown": "^2.2.1",
    "fork-ts-checker-webpack-plugin": "^7.2.13",
    "fs-extra": "^11.1.0",
    "handlebars": "^4.7.7",
    "hint": "^7.1.3",
    "inquirer": "^8.2.2",
    "npm-run-all": "^4.1.5",
    "nyc": "^15.1.0",
    "path-browserify": "^1.0.1",
    "proxyquire": "^2.1.3",
    "rimraf": "^3.0.2",
    "sinon": "^13.0.1",
    "ts-loader": "^9.3.1",
    "typescript": "^4.5.5",
    "webpack": "^5.72.1",
    "webpack-cli": "^4.9.1"
  },
  "engines": {
    "node": ">=14.0.0"
  },
  "files": [
    "dist/src"
  ],
  "homepage": "https://webhint.io/",
  "keywords": [
    "create",
    "hint",
    "webhint"
  ],
  "license": "Apache-2.0",
  "name": "create-hint",
  "nyc": {
    "extends": "../../.nycrc"
  },
  "repository": {
    "directory": "packages/create-hint",
    "type": "git",
    "url": "https://github.com/webhintio/hint.git"
  },
  "scripts": {
    "build": "npm-run-all build:*",
    "build-release": "npm run clean && npm run build:assets && webpack",
    "build:assets": "copyfiles \"./{src,tests}/**/{!(*.ts),.!(ts)}\" dist",
    "build:ts": "tsc -b",
    "clean": "rimraf dist",
    "lint": "npm-run-all lint:*",
    "lint:js": "eslint . --cache --ext .js,.md,.ts --ignore-path ../../.eslintignore",
    "lint:dependencies": "node ../../scripts/lint-dependencies.js",
    "lint:md": "node ../../scripts/lint-markdown.js",
    "test": "npm run lint && npm run build && npm run test-only",
    "test-only": "nyc ava",
    "test-release": "npm test && npm run build-release",
    "watch": "npm run build && npm-run-all --parallel -c watch:*",
    "watch:assets": "npm run build:assets -- -w --no-initial",
    "watch:test": "ava --watch",
    "watch:ts": "npm run build:ts -- --watch",
    "webpack": "webpack"
  },
  "version": "5.0.5"
}<|MERGE_RESOLUTION|>--- conflicted
+++ resolved
@@ -23,12 +23,7 @@
     "@hint/utils-create-server": "^3.4.23",
     "@typescript-eslint/eslint-plugin": "^4.33.0",
     "@typescript-eslint/parser": "^4.33.0",
-<<<<<<< HEAD
-    "@types/node": "^17.0.14",
-=======
-    "@types/mkdirp": "^1.0.2",
     "@types/node": "^18.13.0",
->>>>>>> 5a50894f
     "@types/proxyquire": "^1.3.28",
     "@types/sinon": "^10.0.11",
     "ava": "^4.3.3",
