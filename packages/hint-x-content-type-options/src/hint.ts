--- conflicted
+++ resolved
@@ -9,18 +9,12 @@
  * ------------------------------------------------------------------------------
  */
 
-<<<<<<< HEAD
-import { debug as d } from '@hint/utils/dist/src/debug';
-import { normalizeString } from '@hint/utils/dist/src/misc/normalize-string';
-import { isDataURI } from '@hint/utils/dist/src/network/is-data-uri';
-import { FetchEnd, IHint, Severity } from 'hint/dist/src/lib/types';
-=======
 import { debug as d } from '@hint/utils-debug';
 import { normalizeString } from '@hint/utils-string';
 import { isDataURI } from '@hint/utils-network';
 import { FetchEnd, IHint } from 'hint/dist/src/lib/types';
->>>>>>> d46d62bb
 import { HintContext } from 'hint/dist/src/lib/hint-context';
+import { Severity } from '@hint/utils-types';
 import meta from './meta';
 import { getMessage } from './i18n.import';
 
