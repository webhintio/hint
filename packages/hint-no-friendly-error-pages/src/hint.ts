--- conflicted
+++ resolved
@@ -12,14 +12,10 @@
 import * as url from 'url';
 import { URL } from 'url'; // this is necessary to avoid TypeScript mixes types.
 
-<<<<<<< HEAD
-import { debug as d, network } from '@hint/utils';
-import { FetchEnd, HintContext, IHint, NetworkData, TraverseEnd, Severity } from 'hint';
-=======
 import { isDataURI } from '@hint/utils-network';
 import { debug as d } from '@hint/utils-debug';
 import { FetchEnd, HintContext, IHint, NetworkData, TraverseEnd } from 'hint';
->>>>>>> a0dfbe24
+import { Severity } from '@hint/utils-types';
 
 import meta from './meta';
 import { getMessage } from './i18n.import';
