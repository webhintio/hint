/**
 * @fileoverview Scoped SVG Styles checks if SVG styles affect any other elements outside the svg.
 */

import { HintContext } from 'hint/dist/src/lib/hint-context';
<<<<<<< HEAD
import { IHint, Severity } from 'hint/dist/src/lib/types';
import { debug as d } from '@hint/utils/dist/src/debug';
import { HTMLElement } from '@hint/utils/dist/src/dom/html';
=======
import { IHint } from 'hint/dist/src/lib/types';
import { debug as d } from '@hint/utils-debug';
import { HTMLElement } from '@hint/utils-dom';
>>>>>>> a34443ab

import { StyleEvents, StyleParse } from '@hint/parser-css';
import { getCSSCodeSnippet, getCSSLocationFromNode } from '@hint/utils-css';


import meta from './meta';
import { getMessage } from './i18n.import';

const debug: debug.IDebugger = d(__filename);

const findParentSVGElement = (element: HTMLElement): HTMLElement | null => {
    if (!element.parentElement) {
        return null;
    }

    if (element.parentElement.nodeName === 'svg') {
        return element.parentElement;
    }

    return findParentSVGElement(element.parentElement);
};

const isOutsideParentSVG = (parentSVG: HTMLElement) => {
    return (element: HTMLElement): boolean => {
        const elementsParentSVG = findParentSVGElement(element);

        if (!elementsParentSVG) {
            return true;
        }
        if (!elementsParentSVG.isSame(parentSVG)) {
            return true;
        }

        return false;
    };
};

/*
 * ------------------------------------------------------------------------------
 * Public
 * ------------------------------------------------------------------------------
 */

export default class ScopedSvgStylesHint implements IHint {
    public static readonly meta = meta;

    public constructor(context: HintContext<StyleEvents>) {
        /** Generate a report message from elements matched outside the SVG. */
        const formatRuleMessage = (numberOfElementsOutsideSVG: number): string => {
            return getMessage('reportRuleImpacting', context.language, [
                `${numberOfElementsOutsideSVG}`
            ]);
        };

        const formatElementMessage = (codeSnippet: string): string => {
            return getMessage('reportImpactedElement', context.language, [
                codeSnippet
            ]);
        };

        const validateStyle = ({ ast, element, resource }: StyleParse) => {
            // proceed only if it is inline style
            if (!element) {
                return;
            }

            const parentSVG = findParentSVGElement(element);

            // proceed only if style is inside svg element
            if (!parentSVG) {
                return;
            }

            debug('Validating hint scoped-svg-styles');

            ast.walkRules((rule) => {
                const selectors = rule.selectors;

                for (const selector of selectors) {
                    const matchingElements = element.ownerDocument.querySelectorAll(selector);
                    const matchingElementsOutsideParentSVG = matchingElements.filter(isOutsideParentSVG(parentSVG));

                    if (matchingElementsOutsideParentSVG.length) {
                        const message = formatRuleMessage(matchingElementsOutsideParentSVG.length);
                        const location = getCSSLocationFromNode(rule);
                        const codeSnippet = getCSSCodeSnippet(rule);

                        context.report(resource, message, {
                            codeLanguage: 'css',
                            codeSnippet,
                            element,
                            location,
                            severity: Severity.error
                        });

                        let maxReportsPerCSSRule = Infinity;

                        if (context.hintOptions && context.hintOptions.maxReportsPerCSSRule !== undefined) {
                            maxReportsPerCSSRule = context.hintOptions.maxReportsPerCSSRule;
                        }

                        for (let i = 0; (i < matchingElementsOutsideParentSVG.length && i < maxReportsPerCSSRule); i++) {
                            context.report(
                                resource,
                                formatElementMessage(codeSnippet),
                                {
                                    element: matchingElementsOutsideParentSVG[i],
                                    severity: Severity.error
                                });
                        }
                    }
                }
            });
        };

        context.on('parse::end::css', validateStyle);
    }
}<|MERGE_RESOLUTION|>--- conflicted
+++ resolved
@@ -3,15 +3,10 @@
  */
 
 import { HintContext } from 'hint/dist/src/lib/hint-context';
-<<<<<<< HEAD
-import { IHint, Severity } from 'hint/dist/src/lib/types';
-import { debug as d } from '@hint/utils/dist/src/debug';
-import { HTMLElement } from '@hint/utils/dist/src/dom/html';
-=======
 import { IHint } from 'hint/dist/src/lib/types';
 import { debug as d } from '@hint/utils-debug';
 import { HTMLElement } from '@hint/utils-dom';
->>>>>>> a34443ab
+import { Severity } from '@hint/utils-types';
 
 import { StyleEvents, StyleParse } from '@hint/parser-css';
 import { getCSSCodeSnippet, getCSSLocationFromNode } from '@hint/utils-css';
