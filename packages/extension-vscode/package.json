{
  "activationEvents": [
    "onLanguage:css",
    "onLanguage:html",
    "onLanguage:javascript",
    "onLanguage:javascriptreact",
    "onLanguage:json",
    "onLanguage:jsonc",
    "onLanguage:less",
    "onLanguage:sass",
    "onLanguage:scss",
<<<<<<< HEAD
    "onLanguage:vue"
=======
    "onLanguage:typescript",
    "onLanguage:typescriptreact"
>>>>>>> 2e92bfc6
  ],
  "ava": {
    "failFast": false,
    "files": [
      "dist/tests/**/*.js",
      "!dist/tests/**/fixtures/**/*.js"
    ],
    "timeout": "1m"
  },
  "bundleSize": 95000,
  "categories": [
    "Linters"
  ],
  "contributes": {
    "configuration": {
      "title": "webhint",
      "properties": {
        "webhint.enableTelemetry": {
          "type": "string",
          "default": "ask",
          "enum": [
            "ask",
            "enabled",
            "disabled"
          ],
          "enumDescriptions": [
            "Prompt to share limited usage data",
            "Share limited usage data",
            "Don't share limited usage data"
          ],
          "markdownDescription": "Controls whether to share [limited usage data](https://webhint.io/docs/user-guide/telemetry/summary/) to help improve webhint."
        }
      }
    }
  },
  "description": "Run webhint in Visual Studio Code.",
  "devDependencies": {
    "@hint/utils": "^7.0.1",
    "@hint/utils-telemetry": "^1.0.0",
    "@hint/utils-types": "^1.0.0",
    "@types/node": "^12.12.14",
    "@types/proxyquire": "^1.3.28",
    "@types/sinon": "^7.5.1",
    "@types/vscode": "^1.39.0",
    "@typescript-eslint/eslint-plugin": "^1.13.0",
    "@typescript-eslint/parser": "^1.12.0",
    "ava": "^2.4.0",
    "configstore": "^5.0.0",
    "cpx": "^1.5.0",
    "eslint": "^6.8.0",
    "eslint-plugin-import": "^2.18.2",
    "eslint-plugin-markdown": "^1.0.1",
    "hint": "^6.0.3",
    "npm-run-all": "^4.1.5",
    "nyc": "^14.1.0",
    "proxyquire": "^2.1.3",
    "rimraf": "^3.0.0",
    "sinon": "^7.5.0",
    "typescript": "^3.7.4",
    "vsce": "^1.71.0",
    "vscode-languageclient": "^5.2.1",
    "vscode-languageserver": "^5.2.1",
    "webpack": "^4.41.4",
    "webpack-cli": "^3.3.10"
  },
  "displayName": "webhint",
  "engines": {
    "node": ">=8.0.0",
    "vscode": "^1.39.0"
  },
  "homepage": "https://webhint.io/",
  "icon": "icon.png",
  "license": "Apache-2.0",
  "main": "./dist/bundle/extension",
  "name": "vscode-webhint",
  "nyc": {
    "extends": "../../.nycrc"
  },
  "publisher": "webhint",
  "repository": {
    "directory": "packages/extension-vscode",
    "type": "git",
    "url": "https://github.com/webhintio/hint.git"
  },
  "scripts": {
    "build": "npm-run-all build:*",
    "build-release": "npm run clean && npm run build:assets && tsc --inlineSourceMap false --removeComments true && webpack --mode production",
    "build:assets": "cpx \"./{src,tests}/**/{!(*.ts),.!(ts)}\" dist",
    "build:ts": "tsc -b",
    "build:webpack": "webpack --mode development",
    "clean": "rimraf dist",
    "lint": "npm-run-all lint:*",
    "lint:js": "eslint . --cache --ext .js,.md,.ts --ignore-path ../../.eslintignore",
    "lint:dependencies": "node ../../scripts/lint-dependencies.js",
    "lint:md": "node ../../scripts/lint-markdown.js",
    "test": "npm run lint && npm run build:assets && npm run build:ts && npm run test-only",
    "test-only": "nyc ava && npm run build-release && vsce package --yarn && npm run validate-bundle-size",
    "test-release": "npm run lint && npm run build-release && ava && vsce package --yarn && npm run validate-bundle-size",
    "validate-bundle-size": "node ./scripts/bundle-size.js",
    "vscode:prepublish": "npm run build-release",
    "watch": "npm run build && npm-run-all --parallel -c watch:*",
    "watch:assets": "npm run build:assets -- -w --no-initial",
    "watch:test": "ava --watch",
    "watch:ts": "npm run build:ts -- --watch"
  },
  "version": "1.5.3"
}<|MERGE_RESOLUTION|>--- conflicted
+++ resolved
@@ -9,12 +9,9 @@
     "onLanguage:less",
     "onLanguage:sass",
     "onLanguage:scss",
-<<<<<<< HEAD
+    "onLanguage:typescript",
+    "onLanguage:typescriptreact",
     "onLanguage:vue"
-=======
-    "onLanguage:typescript",
-    "onLanguage:typescriptreact"
->>>>>>> 2e92bfc6
   ],
   "ava": {
     "failFast": false,
