--- conflicted
+++ resolved
@@ -3,12 +3,8 @@
 import * as mock from 'mock-require';
 
 import * as utils from '@hint/utils';
-<<<<<<< HEAD
-import { HintTest, testHint } from '@hint/utils-tests-helpers';
-import { Severity } from 'hint';
-=======
 import { generateHTMLPage, getHintPath, HintTest, testHint } from '@hint/utils-tests-helpers';
->>>>>>> a34443ab
+import { Severity } from '@hint/utils-types';
 
 const { asyncTry: originalAsyncTry } = utils;
 
