import { getHintPath } from 'hint/dist/src/lib/utils/hint-helpers';
import generateHTMLPage from 'hint/dist/src/lib/utils/misc/generate-html-page';
import readFile from 'hint/dist/src/lib/utils/fs/read-file';
import { HintTest } from '@hint/utils-tests-helpers/dist/src/hint-test-type';
import * as hintRunner from '@hint/utils-tests-helpers/dist/src/hint-runner';

const hintPath = getHintPath(__filename, true);

const generateCSSConfig = (fileName: string) => {
    const path = 'fixtures/css';
    const styles = readFile(`${__dirname}/${path}/${fileName}.css`);

    return {
        '/': generateHTMLPage('<link rel="stylesheet" href="styles">'),
        '/styles': {
            content: styles,
            headers: { 'Content-Type': 'text/css' }
        }
    };
};

/*
 * Tests for css features that are not broadly supported.
 * More information about how `hintRunner` can be configured is
 * available in:
 * https://webhint.io/docs/contributor-guide/how-to/test-hints/
 */

const featureAddedBeforeTargetedBrowsers: HintTest[] = [
    {
        name: 'Features that were added in versions earlier than the targeted browsers should pass.',
        serverConfig: generateCSSConfig('charset')
    }
];

hintRunner.testHint(hintPath, featureAddedBeforeTargetedBrowsers, { browserslist: ['last 2 Chrome versions'], parsers: ['css']});

const prefixedFeatureAddedBeforeTargetedBrowsers: HintTest[] = [
    {
        name: 'Prefixed features that were added in versions earlier than the targeted browsers should pass.',
        serverConfig: generateCSSConfig('keyframes-prefix-current')
    }
];

hintRunner.testHint(hintPath, prefixedFeatureAddedBeforeTargetedBrowsers, { browserslist: ['safari 4-6'], parsers: ['css']});

const childFeatureAddedBeforeTargetedBrowsers: HintTest[] = [
    {
        name: 'Child features that were added in versions earlier than the targeted browsers should pass.',
        serverConfig: generateCSSConfig('display-flex')
    }
];

hintRunner.testHint(hintPath, childFeatureAddedBeforeTargetedBrowsers, { browserslist: ['chrome 30'], parsers: ['css']});

const prefixedChildFeatureAddedBeforeTargetedBrowsers: HintTest[] = [
    {
        name: 'Prefixed child features that were added in versions earlier than the targeted browsers should pass.',
        serverConfig: generateCSSConfig('display-flex-prefix')
    }
];

hintRunner.testHint(hintPath, prefixedChildFeatureAddedBeforeTargetedBrowsers, { browserslist: ['chrome 22'], parsers: ['css']});

const featureAddedSameAsTargetedBrowsers: HintTest[] = [
    {
        name: 'Features that were added the version of the targeted browser should pass.',
        serverConfig: generateCSSConfig('keyframes')
    }
];

hintRunner.testHint(hintPath, featureAddedSameAsTargetedBrowsers, { browserslist: ['chrome 43'], parsers: ['css']});

const childFeatureAddedSameAsTargetedBrowsers: HintTest[] = [
    {
        name: 'Child features that were added the version of the targeted browser should pass.',
        serverConfig: generateCSSConfig('display-flex')
    }
];

hintRunner.testHint(hintPath, childFeatureAddedSameAsTargetedBrowsers, { browserslist: ['chrome 29'], parsers: ['css']});

const childPrefixedFeatureAddedSameAsTargetedBrowsers: HintTest[] = [
    {
        name: 'Child prefixed features that were added the version of the targeted browser should pass.',
        serverConfig: generateCSSConfig('display-flex-prefix')
    }
];

hintRunner.testHint(hintPath, childPrefixedFeatureAddedSameAsTargetedBrowsers, { browserslist: ['chrome 21'], parsers: ['css']});

const featureAddedTrue: HintTest[] = [
    {
        name: 'Features that have version added as true should pass.',
        serverConfig: generateCSSConfig('keyframes')
    }
];

hintRunner.testHint(hintPath, featureAddedTrue, { browserslist: ['edge 13'], parsers: ['css']});

const prefixedFeatureAddedTrue: HintTest[] = [
    {
        name: 'Prefixed features that have version added as true should pass.',
        serverConfig: generateCSSConfig('box-flex-prefix')
    }
];

hintRunner.testHint(hintPath, prefixedFeatureAddedTrue, { browserslist: ['chrome 32', 'chrome 63 - 65'], parsers: ['css']});

const featureVersionAddedNull: HintTest[] = [
    {
        name: 'Features that have version added as null should pass.',
        serverConfig: generateCSSConfig('background-repeat')
    }
];

hintRunner.testHint(hintPath, featureVersionAddedNull, { browserslist: ['and_chr 69'], parsers: ['css']});

const childFeatureVersionAddedNull: HintTest[] = [
    {
        name: 'Features using child properties that have version added as null should pass.',
        serverConfig: generateCSSConfig('text-transform')
    }
];

hintRunner.testHint(hintPath, childFeatureVersionAddedNull, { browserslist: ['chrome 65'], parsers: ['css']});

const featureWithNoCompatInfo: HintTest[] = [
    {
        name: 'Features with no compatibility info should pass.',
        serverConfig: generateCSSConfig('justify-content')
    }
];

hintRunner.testHint(hintPath, featureWithNoCompatInfo, { browserslist: ['chrome 65'], parsers: ['css']});

/*
 * Currently the hint goes two levels deep
 * No errors are thrown when testing features
 * (like space-evenly of justify-content) nested three levels deep
 */
const childOfFeatureWithNoCompatInfoAddedEarlierThan: HintTest[] = [
    {
        name: 'Child features with parents that have no compat info and were added in versions earlier than targeted browsers should pass.',
        serverConfig: generateCSSConfig('justify-content')
    }
];

hintRunner.testHint(hintPath, childOfFeatureWithNoCompatInfoAddedEarlierThan, { browserslist: ['chrome 65'], parsers: ['css']});

const childOfFeatureWithNoCompatInfoAddedLaterThan: HintTest[] = [
    {
        name: 'Child features with parents that have no compat info and were added in versions later than targeted browsers should pass.',
        serverConfig: generateCSSConfig('justify-content')
    }
];

hintRunner.testHint(hintPath, childOfFeatureWithNoCompatInfoAddedLaterThan, { browserslist: ['chrome 58'], parsers: ['css']});

const featureVersionAddedFalse: HintTest[] = [
    {
        name: 'Features that have version added as false should not fail.',
        serverConfig: generateCSSConfig('box-flex')
    }
];

hintRunner.testHint(hintPath, featureVersionAddedFalse, { browserslist: ['ie 11'], parsers: ['css']});

const featureVersionAddedLaterThanTargetedBrowsers: HintTest[] = [
    {
        name: 'Features that were added after the targeted browser should fail.',
        reports: [
            { message: 'keyframes is not supported by chrome 40.', position: { column: 0, line: 0 }},
            { message: 'keyframes is not supported by chrome 40.', position: { column: 0, line: 6 }},
            { message: 'keyframes is not supported by chrome 40.', position: { column: 0, line: 12 }}
        ],
        serverConfig: generateCSSConfig('keyframes')
    }
];

hintRunner.testHint(hintPath, featureVersionAddedLaterThanTargetedBrowsers, { browserslist: ['chrome 40'], parsers: ['css']});

const prefixedFeatureVersionAddedLaterThanTargetedBrowsers: HintTest[] = [
    {
        name: 'Prefixed features that were added after the targeted browser should fail.',
        reports: [{ message: 'animation-duration prefixed with -webkit- is not supported by opera 12.', position: { column: 4, line: 1 }}],
        serverConfig: generateCSSConfig('animation-duration-prefix')
    }
];

hintRunner.testHint(hintPath, prefixedFeatureVersionAddedLaterThanTargetedBrowsers, { browserslist: ['opera 12'], parsers: ['css']});

const prefixedFeaturesThatBecameStandardAndMarkedAsDeprecatedBeforeTarget: HintTest[] = [
    {
        name: 'Prefixed features that became standard before the targeted browser but prefix was deprecated should pass.',
        serverConfig: generateCSSConfig('background-size-prefix')
    }
];

hintRunner.testHint(hintPath, prefixedFeaturesThatBecameStandardAndMarkedAsDeprecatedBeforeTarget, { browserslist: ['firefox 3.6 - 4'], parsers: ['css']});

const prefixedFeaturesThatBecameStandardAndMarkedAsDeprecatedAfterTarget: HintTest[] = [
    {
        name: 'Prefixed features that became standard after the targeted browser but prefix was deprecated should pass.',
        serverConfig: generateCSSConfig('background-size-prefix')
    }
];

hintRunner.testHint(hintPath, prefixedFeaturesThatBecameStandardAndMarkedAsDeprecatedAfterTarget, { browserslist: ['firefox 4'], parsers: ['css']});

/*
 * const childFeatureAddedLaterThanTargetedBrowsers: HintTest[] = [
 *     {
 *         name: 'Child features that were added later than targeted browsers should fail.',
 *         reports: [{ message: 'flex is not supported by chrome 26, chrome 27, chrome 28.' }],
 *         serverConfig: generateCSSConfig('display-flex')
 *     }
 * ];
 *
 * hintRunner.testHint(hintPath, childFeatureAddedLaterThanTargetedBrowsers, { browserslist: ['chrome 26 - 29'], parsers: ['css']});
 */

/*
 * const childPrefixedFeatureAddedLaterThanTargetedBrowsers: HintTest[] = [
 *     {
 *         name: 'Child prefixed features that were added later than targeted browsers should fail.',
 *         reports: [{ message: 'flex prefixed with -webkit- is not supported by chrome 17, chrome 18, chrome 19.' }],
 *         serverConfig: generateCSSConfig('display-flex-prefix')
 *     }
 * ];
 *
 * hintRunner.testHint(hintPath, childPrefixedFeatureAddedLaterThanTargetedBrowsers, { browserslist: ['chrome 17 - 19'], parsers: ['css']});
 */

const notSupportedPropertiesAndValuesShouldNotSeparatelyLog: HintTest[] = [
    {
        name: 'Features not supported and not deprecated should not separately log the feature and value.',
        reports: [{ message: 'appearance is not supported by ie.', position: { column: 4, line: 3 }}],
        serverConfig: generateCSSConfig('appearance')
    }
];

hintRunner.testHint(hintPath, notSupportedPropertiesAndValuesShouldNotSeparatelyLog, { browserslist: ['firefox 60', 'ie 10'], parsers: ['css']});

const notSupportedFeaturesWithoutFallbackShouldSeparatelyLog: HintTest[] = [
    {
        name: 'Features not supported and not deprecated should separately log vendor prefixes if fallback is not defined.',
        reports: [
            { message: 'appearance prefixed with -webkit- is not supported by ie.', position: { column: 4, line: 1 }},
            { message: 'appearance prefixed with -moz- is not supported by ie.', position: { column: 4, line: 2 }}
        ],
        serverConfig: generateCSSConfig('appearance-only-prefixes')
    }
];

hintRunner.testHint(hintPath, notSupportedFeaturesWithoutFallbackShouldSeparatelyLog, { browserslist: ['firefox 60', 'ie 10'], parsers: ['css']});

const notSupportedAndNotDeprecatedFeature: HintTest[] = [
    {
        name: 'Features not supported and not deprecated should fail.',
        reports: [{ message: 'cursor is not supported by webview_android.', position: { column: 4, line: 1 }}],
        serverConfig: generateCSSConfig('cursor')
    }
];

<<<<<<< HEAD
hintRunner.testHint(hintPath, notSupportedAndNotDeprecatedFeature, {
    browserslist: ['android 4.4.3-4.4.4', 'edge 17', 'firefox 60', 'ie 11', 'opera 56'],
    hintOptions: { enable: ['cursor'] },
    parsers: ['css']
});

/*
 * IGNORE HINT OPTION
 */

const defaultIgnoredFeaturesShouldNotFail: HintTest[] = [
    {
        name: 'Ignored features by default should pass.',
        serverConfig: generateCSSConfig('cursor')
    }
];

hintRunner.testHint(hintPath, defaultIgnoredFeaturesShouldNotFail, {
    browserslist: ['android 4.4.3-4.4.4'],
    parsers: ['css']
});
=======
hintRunner.testHint(hintPath, notSupportedAndNotDeprecatedFeature, { browserslist: ['android 4.4.3-4.4.4', 'edge 17', 'firefox 60', 'ie 11', 'opera 56'], parsers: ['css']});

const notSupportedFeaturesSplittedByCSSRuleBlock: HintTest[] = [
    {
        name: 'Should handle reports separately by CSS blocks.',
        reports: [
            { message: 'appearance prefixed with -webkit- is not supported by ie.', position: { column: 4, line: 1 }},
            { message: 'appearance prefixed with -moz- is not supported by ie.', position: { column: 4, line: 2 }},
            { message: 'appearance is not supported by ie.', position: { column: 4, line: 6 }}
        ],
        serverConfig: generateCSSConfig('appearance-splitted')
    }
];

hintRunner.testHint(hintPath, notSupportedFeaturesSplittedByCSSRuleBlock, { browserslist: ['firefox 60', 'ie 10'], parsers: ['css']});

const disorderedNotSupportedFeatures: HintTest[] = [
    {
        name: 'Should handle disordered vendor prefixes',
        reports: [{ message: 'appearance is not supported by ie.', position: { column: 4, line: 1 }}],
        serverConfig: generateCSSConfig('appearance-disordered-prefixes')
    }
];

hintRunner.testHint(hintPath, disorderedNotSupportedFeatures, { browserslist: ['firefox 60', 'ie 10'], parsers: ['css']});
>>>>>>> a3676a99
<|MERGE_RESOLUTION|>--- conflicted
+++ resolved
@@ -263,30 +263,11 @@
     }
 ];
 
-<<<<<<< HEAD
 hintRunner.testHint(hintPath, notSupportedAndNotDeprecatedFeature, {
     browserslist: ['android 4.4.3-4.4.4', 'edge 17', 'firefox 60', 'ie 11', 'opera 56'],
     hintOptions: { enable: ['cursor'] },
     parsers: ['css']
 });
-
-/*
- * IGNORE HINT OPTION
- */
-
-const defaultIgnoredFeaturesShouldNotFail: HintTest[] = [
-    {
-        name: 'Ignored features by default should pass.',
-        serverConfig: generateCSSConfig('cursor')
-    }
-];
-
-hintRunner.testHint(hintPath, defaultIgnoredFeaturesShouldNotFail, {
-    browserslist: ['android 4.4.3-4.4.4'],
-    parsers: ['css']
-});
-=======
-hintRunner.testHint(hintPath, notSupportedAndNotDeprecatedFeature, { browserslist: ['android 4.4.3-4.4.4', 'edge 17', 'firefox 60', 'ie 11', 'opera 56'], parsers: ['css']});
 
 const notSupportedFeaturesSplittedByCSSRuleBlock: HintTest[] = [
     {
@@ -311,4 +292,19 @@
 ];
 
 hintRunner.testHint(hintPath, disorderedNotSupportedFeatures, { browserslist: ['firefox 60', 'ie 10'], parsers: ['css']});
->>>>>>> a3676a99
+
+/*
+ * IGNORE HINT OPTION
+ */
+
+const defaultIgnoredFeaturesShouldNotFail: HintTest[] = [
+    {
+        name: 'Ignored features by default should pass.',
+        serverConfig: generateCSSConfig('cursor')
+    }
+];
+
+hintRunner.testHint(hintPath, defaultIgnoredFeaturesShouldNotFail, {
+    browserslist: ['android 4.4.3-4.4.4'],
+    parsers: ['css']
+});