--- conflicted
+++ resolved
@@ -10,11 +10,7 @@
     const path = 'fixtures/html';
     const htmlFile = readFile(`${__dirname}/${path}/${fileName}.html`);
 
-<<<<<<< HEAD
     return { '/': generateHTMLPage(htmlFile) };
-=======
-    return {'/': generateHTMLPage(htmlFile)};
->>>>>>> f3fc8df1
 };
 
 /*
