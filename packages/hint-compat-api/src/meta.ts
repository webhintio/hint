/* eslint-disable quote-props */

module.exports = {
<<<<<<< HEAD
    css: require('./meta/css'),
=======
    'css': require('./meta/css'),
>>>>>>> 1a0bbef5
    'css-next': require('./meta/css-next'),
    'html': require('./meta/html'),
    'html-next': require('./meta/html-next')
};<|MERGE_RESOLUTION|>--- conflicted
+++ resolved
@@ -1,11 +1,7 @@
 /* eslint-disable quote-props */
 
 module.exports = {
-<<<<<<< HEAD
-    css: require('./meta/css'),
-=======
     'css': require('./meta/css'),
->>>>>>> 1a0bbef5
     'css-next': require('./meta/css-next'),
     'html': require('./meta/html'),
     'html-next': require('./meta/html-next')
