/**
 * @fileoverview description
 */

<<<<<<< HEAD
import * as compatApiCss from './compat-api-css';
import * as compatApiCssNext from './compat-api-css-next';
import * as compatApiHtml from './compat-api-html';
import * as compatApiHtmlNext from './compat-api-html-next';

module.exports = {
    'compat-api-css': compatApiCss,
    'compat-api-css-next': compatApiCssNext,
    'compat-api-html': compatApiHtml,
    'compat-api-html-next': compatApiHtmlNext
=======
import * as compatApiCss from './css';
import * as compatApiCssNext from './css-next';

module.exports = {
    css: compatApiCss,
    'css-next': compatApiCssNext
>>>>>>> 0e22307c
};<|MERGE_RESOLUTION|>--- conflicted
+++ resolved
@@ -2,23 +2,14 @@
  * @fileoverview description
  */
 
-<<<<<<< HEAD
-import * as compatApiCss from './compat-api-css';
-import * as compatApiCssNext from './compat-api-css-next';
+import * as compatApiCss from './css';
+import * as compatApiCssNext from './css-next';
 import * as compatApiHtml from './compat-api-html';
 import * as compatApiHtmlNext from './compat-api-html-next';
 
 module.exports = {
-    'compat-api-css': compatApiCss,
-    'compat-api-css-next': compatApiCssNext,
+    css: compatApiCss,
+    'css-next': compatApiCssNext,
     'compat-api-html': compatApiHtml,
     'compat-api-html-next': compatApiHtmlNext
-=======
-import * as compatApiCss from './css';
-import * as compatApiCssNext from './css-next';
-
-module.exports = {
-    css: compatApiCss,
-    'css-next': compatApiCssNext
->>>>>>> 0e22307c
 };