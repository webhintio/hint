/**
 * @fileoverview Hint to validate if the HTML, CSS and JS APIs of the project are deprecated or not broadly supported
 */

import { Category } from 'hint/dist/src/lib/enums/category';
import { HintScope } from 'hint/dist/src/lib/enums/hintscope';
import { HintContext } from 'hint/dist/src/lib/hint-context';
import { IHint, HintMetadata } from 'hint/dist/src/lib/types';
import { debug as d } from 'hint/dist/src/lib/utils/debug';
import { StyleParse } from '@hint/parser-css/dist/src/types';
import { forEach } from 'lodash';
import { CompatApi, userBrowsers, CompatCSS } from './helpers';
import { MDNTreeFilteredByBrowsers, BrowserSupportCollection } from './types';
import { SupportBlock } from './types-mdn.temp';
import { browserVersions } from './helpers/normalize-version';

const debug: debug.IDebugger = d(__filename);

/*
 * ------------------------------------------------------------------------------
 * Public
 * ------------------------------------------------------------------------------
 */

export default class implements IHint {

    public static readonly meta: HintMetadata = {
        docs: {
            category: Category.interoperability,
            description: `Hint to validate if the CSS features of the project are deprecated`
        },
        id: 'compat-api-css',
        schema: [],
        scope: HintScope.any
    }

    public constructor(context: HintContext) {
        const mdnBrowsersCollection = userBrowsers.convert(context.targetedBrowsers);
        const compatApi = new CompatApi('css', mdnBrowsersCollection);

        const checkDeprecatedCSSFeature = (keyName: string, name: string, data: MDNTreeFilteredByBrowsers, browsersToSupport: BrowserSupportCollection, resource: string, children?: string): void => {
            const key: any = data[keyName];
            let [prefix, featureName] = compatApi.getPrefix(name);

            if (!key) {
                debug('Error: The keyname does not exist.');

                return;
            }

            let feature = key[featureName];

            if (children) {
                [prefix, featureName] = compatApi.getPrefix(children);
                feature = feature[featureName];
            }

            // If feature is not in the filtered by browser data, that means that is always supported.
            if (!feature) {
                return;
            }

            // If feature does not have compat data, we ignore it.
            const featureInfo = feature.__compat;

            if (!featureInfo) {
                return;
            }

            // Check for each browser the support block
            const supportBlock: SupportBlock = featureInfo.support;

            forEach(supportBlock, (browserInfo, browserToSupportName) => {
                const browserFeatureSupported = compatApi.getSupportStatementFromInfo(browserInfo, prefix);

                // If we dont have information about the compatibility, its an error.
                if (!browserFeatureSupported) {
                    let wasSupportedInSometime = false;

<<<<<<< HEAD
                        if (!wasSupportedInSometime && Object.keys(browsersToSupport).includes(browserToSupportName)) {
                            context.report(resource, null, `${featureName} of CSS was never supported on ${browserToSupportName} browser.`, featureName);
=======
                    forEach(browsersToSupport, (versions, browserName) => {
                        if (browserName !== browserToSupportName) {
                            return;
>>>>>>> 2fd86ebb
                        }

                        wasSupportedInSometime = true;
                    });

                    if (!wasSupportedInSometime && Object.keys(browsersToSupport).includes(browserToSupportName)) {
                        context.report(resource, null, `${featureName} of CSS was never supported on ${browserToSupportName} browser.`, featureName);
                    }

                    return;
                }

                const removedVersion = browserFeatureSupported.version_removed;

                // If there is no removed version, it is no deprecated.
                if (!removedVersion) {
                    return;
                }

                // Not a common case, but if removed version is exactly true, is always deprecated.
                if (removedVersion === true) {
                    context.report(resource, null, `${featureName} of CSS is not supported on ${browserToSupportName} browser.`, featureName);

                    return;
                }

                // If the version is bigger than the browser supported, should fail
                const removedVersionNumber = browserVersions.normalize(removedVersion);
                const notSupportedVersions: string[] = [];

                forEach(browsersToSupport, (versions, browserName) => {
                    if (browserName !== browserToSupportName) {
                        return;
                    }

                    versions.forEach((version) => {
                        if (version < removedVersionNumber) {
                            return;
                        }

                        notSupportedVersions.push(`${browserName} ${browserVersions.deNormalize(version)}`);
                    });
                });

                if (notSupportedVersions.length > 0) {
                    context.report(resource, null, `${featureName} of CSS is not supported on ${notSupportedVersions.join(', ')} browsers.`, featureName);
                }
            });
        };

        const compatCSS = new CompatCSS(checkDeprecatedCSSFeature);

        const onParseCSS = (styleParse: StyleParse): void => {
            const { resource } = styleParse;

            compatCSS.searchCSSFeatures(compatApi.compatDataApi, mdnBrowsersCollection, styleParse, resource);
        };

        context.on('parse::css::end', onParseCSS);
    }
}<|MERGE_RESOLUTION|>--- conflicted
+++ resolved
@@ -77,14 +77,9 @@
                 if (!browserFeatureSupported) {
                     let wasSupportedInSometime = false;
 
-<<<<<<< HEAD
-                        if (!wasSupportedInSometime && Object.keys(browsersToSupport).includes(browserToSupportName)) {
-                            context.report(resource, null, `${featureName} of CSS was never supported on ${browserToSupportName} browser.`, featureName);
-=======
                     forEach(browsersToSupport, (versions, browserName) => {
                         if (browserName !== browserToSupportName) {
                             return;
->>>>>>> 2fd86ebb
                         }
 
                         wasSupportedInSometime = true;
