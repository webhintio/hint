--- conflicted
+++ resolved
@@ -1,12 +1,7 @@
 {
     "compilerOptions": {
-<<<<<<< HEAD
-        "types": [],
-        "outDir": "dist"
-=======
         "outDir": "dist",
         "types": []
->>>>>>> cca437e4
     },
     "exclude": [
         "dist",
