{
  "ava": {
    "failFast": false,
    "files": [
      "dist/tests/**/*.js"
    ],
    "timeout": "1m"
  },
  "description": "hint to validate if the HTML, CSS, and JavaScript APIs of the project are deprecated or not broadly supported",
  "devDependencies": {
    "@hint/parser-css": "^2.0.3",
    "@hint/utils-tests-helpers": "^2.0.3",
    "@types/debug": "0.0.31",
    "@types/node": "8.0.14",
    "ava": "^0.25.0",
    "cpx": "^1.5.0",
    "eslint": "^5.11.1",
    "eslint-plugin-markdown": "^1.0.0",
    "eslint-plugin-typescript": "^0.14.0",
    "hint": "^4.1.2",
    "markdownlint-cli": "^0.13.0",
    "mdn-browser-compat-data": "0.0.61",
    "npm-link-check": "^3.0.0",
    "npm-run-all": "^4.1.5",
    "nyc": "^13.1.0",
<<<<<<< HEAD
    "postcss": "^7.0.6",
    "rimraf": "^2.6.2",
=======
    "rimraf": "^2.6.3",
>>>>>>> 5ddaa75e
    "typescript": "^3.2.2",
    "typescript-eslint-parser": "^21.0.2"
  },
  "engines": {
    "node": ">=8.0.0"
  },
  "files": [
    "dist/src"
  ],
  "homepage": "https://webhint.io/",
  "keywords": [
    "hint",
    "hint",
    "compat-api",
    "compat-api-hint"
  ],
  "license": "Apache-2.0",
  "main": "dist/src/index.js",
  "name": "@hint/hint-compat-api",
  "nyc": {
    "extends": "../../.nycrc"
  },
  "peerDependencies": {
    "@hint/parser-css": "^2.0.3",
    "hint": "^4.1.2"
  },
  "repository": "webhintio/hint",
  "scripts": {
    "build": "npm run clean && npm-run-all build:*",
    "build-release": "npm run clean && npm run build:assets && tsc --inlineSourceMap false --removeComments true",
    "build:assets": "cpx \"./{src,tests}/**/{!(*.ts),.!(ts)}\" dist",
    "build:ts": "tsc -b",
    "clean": "rimraf dist",
    "lint": "npm-run-all lint:*",
    "lint:js": "eslint . --cache --ext js --ext md --ext ts --ignore-path ../../.eslintignore --report-unused-disable-directives",
    "lint:md": "node ../../scripts/lint-markdown.js",
    "test": "npm run lint && npm run build && npm run test-only",
    "test-only": "nyc ava",
    "watch": "npm run build && npm-run-all --parallel -c watch:*",
    "test-release": "npm run lint && npm run clean && npm run build:assets && tsc && npm run test-only",
    "watch:assets": "npm run build:assets -- -w --no-initial",
    "watch:test": "ava --watch",
    "watch:ts": "npm run build:ts -- --watch"
  },
  "version": "1.0.0",
  "dependencies": {
    "@hint/parser-css": "^2.0.3"
  }
}<|MERGE_RESOLUTION|>--- conflicted
+++ resolved
@@ -23,12 +23,8 @@
     "npm-link-check": "^3.0.0",
     "npm-run-all": "^4.1.5",
     "nyc": "^13.1.0",
-<<<<<<< HEAD
     "postcss": "^7.0.6",
-    "rimraf": "^2.6.2",
-=======
     "rimraf": "^2.6.3",
->>>>>>> 5ddaa75e
     "typescript": "^3.2.2",
     "typescript-eslint-parser": "^21.0.2"
   },
