--- conflicted
+++ resolved
@@ -1,11 +1,6 @@
-<<<<<<< HEAD
-import { misc, test } from '@hint/utils';
-import { HintTest, testHint } from '@hint/utils-tests-helpers';
-import { Severity } from 'hint';
-=======
 import { prettyPrintArray } from '@hint/utils-string';
 import { generateHTMLPage, getHintPath, HintTest, testHint } from '@hint/utils-tests-helpers';
->>>>>>> a0dfbe24
+import { Severity } from '@hint/utils-types';
 
 const hintPath = getHintPath(__filename);
 const htmlPage = generateHTMLPage(undefined, '<script src="test.js"></script>');
