{
  "ava": {
    "failFast": false,
    "files": [
      "dist/tests/**/*.js",
      "!dist/tests/**/fixtures/**/*.js"
    ],
    "timeout": "1m",
    "workerThreads": false
  },
  "dependencies": {
    "@hint/utils": "^7.0.19",
    "@hint/utils-debug": "^1.0.10",
    "@hint/utils-i18n": "^1.0.13",
    "@hint/utils-network": "^1.0.21",
    "@hint/utils-types": "^1.2.0",
    "lodash": "^4.17.21"
  },
  "description": "hint that that validates HTML pages using the Nu HTML checker",
  "devDependencies": {
    "@hint/parser-html": "^3.1.0",
<<<<<<< HEAD
    "@hint/utils-connector-tools": "^4.0.35",
    "@hint/utils-tests-helpers": "^6.5.0",
=======
    "@hint/utils-tests-helpers": "^6.5.1",
>>>>>>> 3747703a
    "@types/node": "^17.0.14",
    "@typescript-eslint/eslint-plugin": "^4.33.0",
    "@typescript-eslint/parser": "^4.33.0",
    "ava": "^4.0.1",
    "copyfiles": "^2.4.1",
    "eslint": "^7.32.0",
    "eslint-plugin-import": "^2.26.0",
    "eslint-plugin-markdown": "^2.2.1",
    "npm-run-all": "^4.1.5",
    "nyc": "^15.1.0",
    "rimraf": "^3.0.2",
    "typescript": "^4.5.5"
  },
  "files": [
    "dist/src"
  ],
  "homepage": "https://webhint.io/",
  "keywords": [
    "html-checker",
    "html-checker-hint",
    "webhint",
    "webhint-hint",
    "webhint-recommended"
  ],
  "license": "Apache-2.0",
  "main": "dist/src/hint.js",
  "name": "@hint/hint-html-checker",
  "nyc": {
    "extends": "../../.nycrc"
  },
  "peerDependencies": {
    "hint": "^7.0.0"
  },
  "repository": {
    "directory": "packages/hint-html-checker",
    "type": "git",
    "url": "https://github.com/webhintio/hint.git"
  },
  "scripts": {
    "build": "npm run i18n && npm-run-all build:*",
    "build-release": "npm run clean && npm run i18n && npm run build:assets && tsc --inlineSourceMap false --removeComments true",
    "build:assets": "copyfiles \"./{src,tests}/**/{!(*.ts),.!(ts)}\" dist",
    "build:ts": "tsc -b",
    "clean": "rimraf dist",
    "i18n": "node ../../scripts/create-i18n.js",
    "lint": "npm-run-all lint:*",
    "lint:js": "eslint . --cache --ext .js,.md,.ts --ignore-path ../../.eslintignore",
    "lint:dependencies": "node ../../scripts/lint-dependencies.js",
    "lint:md": "node ../../scripts/lint-markdown.js",
    "test": "npm run i18n && npm run lint && npm run build && npm run test-only",
    "test-only": "nyc ava",
    "test-release": "npm run i18n && npm run lint && npm run build-release && ava",
    "watch": "npm run build && npm-run-all --parallel -c watch:*",
    "watch:assets": "npm run build:assets -- -w --no-initial",
    "watch:test": "ava --watch",
    "watch:ts": "npm run build:ts -- --watch"
  },
  "version": "3.3.21"
}<|MERGE_RESOLUTION|>--- conflicted
+++ resolved
@@ -19,12 +19,8 @@
   "description": "hint that that validates HTML pages using the Nu HTML checker",
   "devDependencies": {
     "@hint/parser-html": "^3.1.0",
-<<<<<<< HEAD
     "@hint/utils-connector-tools": "^4.0.35",
-    "@hint/utils-tests-helpers": "^6.5.0",
-=======
     "@hint/utils-tests-helpers": "^6.5.1",
->>>>>>> 3747703a
     "@types/node": "^17.0.14",
     "@typescript-eslint/eslint-plugin": "^4.33.0",
     "@typescript-eslint/parser": "^4.33.0",
