/* eslint sort-keys: 0 */

import * as mock from 'mock-require';

<<<<<<< HEAD
import { HintTest, testHint } from '@hint/utils-tests-helpers';
import * as utils from '@hint/utils';
import { Severity } from 'hint';
=======
import { getHintPath, HintTest, testHint } from '@hint/utils-tests-helpers';
import * as utilsNetwork from '@hint/utils-network';
>>>>>>> 8d21224b

const hintPath = getHintPath(__filename);
const exampleUrl = 'https://empty.webhint.io/';
const validatorError = 'error';
const defaultValidator = 'https://validator.w3.org/nu/';
const configValidator = 'https://html5.validator.nu';

// Html checker response that contains no errors
const noErrorMessages = {
    url: exampleUrl,
    messages: []
};

// Response from the default checker that contains errors/warnings, values modified to validate `toSeverity`
const defaultCheckerMessages = {
    url: exampleUrl,
    messages: [
        {
            type: 'error',
            lastLine: 1,
            lastColumn: 3114,
            firstColumn: 3046,
            subType: 'fatal',
            message: '“role="none"” is not yet supported in all browsers. Consider instead either using “role="presentation"” or “role="none presentation"”.',
            extract: 'stration"><img src="/images/iceberg-left.svg" id="iceberg1" alt="" role="none"> <img ',
            hiliteStart: 10,
            hiliteLength: 69
        },
        {
            type: 'info',
            lastLine: 1,
            lastColumn: 3462,
            firstColumn: 3459,
            subType: 'warning',
            message: 'Consider using the “h1” element as a top-level heading only (all “h1” elements are treated as top-level headings by many screen readers and other tools)',
            extract: '-section"><h1>example<',
            hiliteStart: 10,
            hiliteLength: 4
        },
        {
            type: 'info',
            lastLine: 1,
            lastColumn: 3000,
            firstColumn: 2000,
            message: 'Consider using the “h1” element as a top-level heading only (all “h1” elements are treated as top-level headings by many screen readers and other tools)',
            extract: '-section"><h1>example<',
            hiliteStart: 8,
            hiliteLength: 9
        }
    ]
};

// Response from configed validating service other than the default one
const configCheckerMessages = {
    url: exampleUrl,
    messages: [
        {
            type: 'info',
            lastLine: 1,
            lastColumn: 3462,
            firstColumn: 3459,
            subType: 'warning',
            message: 'Something is wrong here.',
            extract: '-section"><h1>example<',
            hiliteStart: 10,
            hiliteLength: 4
        }
    ]
};

const htmlCheckerMock = (response: any) => {
    const requestAsync = (scanOptions: any) => {
        let responseMessages;

        if (response.pass) { // No errors/warnings are detected in the target html
            return Promise.resolve(JSON.stringify(noErrorMessages));
        }

        if (response.error) { // Errors/warnings are detected in the target html
            const isDefaultChecker = scanOptions.url === defaultValidator;

            responseMessages = isDefaultChecker ? defaultCheckerMessages : configCheckerMessages;

            return Promise.resolve(JSON.stringify(responseMessages));
        }

        return Promise.reject(validatorError); // Error with the validator
    };

    (utilsNetwork as any).requestAsync = requestAsync;

    mock('@hint/utils-network', utilsNetwork);
};

const testsForDefaults: HintTest[] = [
    {
        name: 'No reports if HTML checker returns no messages',
        serverUrl: exampleUrl,
        before() {
            htmlCheckerMock({ pass: true });
        }
    },
    {
        name: `Resource is not an HTML document`,
        serverConfig: { '/': { headers: { 'Content-Type': 'image/png' } } }
    },
    {
        name: 'Reports warnings/errors if the HTML checker returns messages (default)',
        serverUrl: exampleUrl,
        reports: [{
            message: defaultCheckerMessages.messages[0].message,
            position: {
                column: defaultCheckerMessages.messages[0].firstColumn,
                line: defaultCheckerMessages.messages[0].lastLine
            },
            severity: Severity.error
        }, {
            message: defaultCheckerMessages.messages[1].message,
            position: {
                column: defaultCheckerMessages.messages[1].firstColumn,
                line: defaultCheckerMessages.messages[1].lastLine
            },
            severity: Severity.warning
        }],
        before() {
            htmlCheckerMock({ error: true });
        }
    }
];

const testsForIgnoreStringConfigs: HintTest[] = [
    {
        name: 'Ignore selected message(string) from the report',
        serverUrl: exampleUrl,
        reports: [{
            message: defaultCheckerMessages.messages[0].message,
            position: {
                column: defaultCheckerMessages.messages[0].firstColumn,
                line: defaultCheckerMessages.messages[0].lastLine
            },
            severity: Severity.error
        }],
        before() {
            htmlCheckerMock({ error: true });
        }
    }
];

const testsForIgnoreArrayConfigs: HintTest[] = [
    {
        name: 'Ignore selected messages(array) from the report',
        serverUrl: exampleUrl,
        before() {
            htmlCheckerMock({ error: true });
        }
    }
];

const testsForValidatorConfig: HintTest[] = [
    {
        name: 'Use configed validator service other than the default',
        serverUrl: exampleUrl,
        reports: [{
            message: configCheckerMessages.messages[0].message,
            position: {
                column: configCheckerMessages.messages[0].firstColumn,
                line: configCheckerMessages.messages[0].lastLine
            }
        }],
        before() {
            htmlCheckerMock({ error: true });
        }
    }
];

const testsForDetailsConfig: HintTest[] = [
    {
        name: 'Configure to show complete list of errors/warnings',
        serverUrl: exampleUrl,
        before() {
            htmlCheckerMock({ pass: true });
        }
    },
    {
        name: 'Reports warnings/errors if the HTML checker returns messages (details config)',
        serverUrl: exampleUrl,
        reports: [{
            message: defaultCheckerMessages.messages[0].message,
            position: {
                column: defaultCheckerMessages.messages[0].firstColumn,
                line: defaultCheckerMessages.messages[0].lastLine
            },
            severity: Severity.error
        }, {
            message: defaultCheckerMessages.messages[1].message,
            position: {
                column: defaultCheckerMessages.messages[1].firstColumn,
                line: defaultCheckerMessages.messages[1].lastLine
            },
            severity: Severity.warning
        }, {
            message: defaultCheckerMessages.messages[2].message,
            position: {
                column: defaultCheckerMessages.messages[2].firstColumn,
                line: defaultCheckerMessages.messages[2].lastLine
            },
            severity: Severity.information
        }],
        before() {
            htmlCheckerMock({ error: true });
        }
    }
];

const testsForErrors: HintTest[] = [
    {
        name: 'Reports error when not able to get result from the HTML Checker',
        serverUrl: exampleUrl,
        reports: [{ message: `Could not get results from HTML checker for '${exampleUrl}'. Error: '${validatorError}'.` }],
        before() {
            htmlCheckerMock({ reject: true });
        }
    }
];

testHint(hintPath, testsForDefaults, { serial: true });
testHint(hintPath, testsForIgnoreStringConfigs, {
    hintOptions: { ignore: defaultCheckerMessages.messages[1].message },
    serial: true
});
testHint(hintPath, testsForIgnoreArrayConfigs, {
    hintOptions: { ignore: [defaultCheckerMessages.messages[0].message, defaultCheckerMessages.messages[1].message] },
    serial: true
});
testHint(hintPath, testsForValidatorConfig, {
    hintOptions: { validator: configValidator },
    serial: true
});
testHint(hintPath, testsForDetailsConfig, {
    hintOptions: { details: true },
    serial: true
});

testHint(hintPath, testsForErrors);<|MERGE_RESOLUTION|>--- conflicted
+++ resolved
@@ -2,14 +2,9 @@
 
 import * as mock from 'mock-require';
 
-<<<<<<< HEAD
-import { HintTest, testHint } from '@hint/utils-tests-helpers';
-import * as utils from '@hint/utils';
-import { Severity } from 'hint';
-=======
 import { getHintPath, HintTest, testHint } from '@hint/utils-tests-helpers';
 import * as utilsNetwork from '@hint/utils-network';
->>>>>>> 8d21224b
+import { Severity } from '@hint/utils-types';
 
 const hintPath = getHintPath(__filename);
 const exampleUrl = 'https://empty.webhint.io/';
