--- conflicted
+++ resolved
@@ -1,13 +1,9 @@
 /**
  * @fileoverview `babel-config/is-valid` warns against providing an invalid babel configuration file.
  */
-<<<<<<< HEAD
-import { debug as d } from '@hint/utils';
-import { HintContext, IHint, Severity } from 'hint';
-=======
 import { debug as d } from '@hint/utils-debug';
 import { HintContext, IHint } from 'hint';
->>>>>>> 1c6e51b8
+import { Severity } from '@hint/utils-types';
 import { BabelConfigEvents, BabelConfigExtendsError, BabelConfigInvalidJSON, BabelConfigInvalidSchema } from '@hint/parser-babel-config';
 
 import meta from './meta/is-valid';
