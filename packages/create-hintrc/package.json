--- conflicted
+++ resolved
@@ -20,13 +20,8 @@
   "description": "webhint's configuration file initializer package",
   "devDependencies": {
     "@types/inquirer": "^8.1.3",
-<<<<<<< HEAD
     "@types/lodash": "^4.14.175",
     "@types/node": "^16.4.10",
-=======
-    "@types/lodash": "^4.14.176",
-    "@types/node": "^15.6.1",
->>>>>>> 8ef9e751
     "@types/proxyquire": "^1.3.28",
     "@types/sinon": "^10.0.4",
     "@typescript-eslint/eslint-plugin": "^4.33.0",
