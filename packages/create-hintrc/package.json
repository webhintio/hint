{
  "ava": {
    "failFast": false,
    "files": [
      "dist/tests/**/*.js",
      "!dist/tests/**/fixtures/**/*.js"
    ],
    "timeout": "1m",
    "workerThreads": false
  },
  "bin": {
    "create-hintrc": "./dist/src/create-hintrc.js"
  },
  "dependencies": {
    "@hint/utils": "^7.0.16",
    "@hint/utils-debug": "^1.0.10",
    "@hint/utils-fs": "^1.0.13",
    "browserslist": "^4.19.3",
    "inquirer": "^8.2.2"
  },
  "description": "webhint's configuration file initializer package",
  "devDependencies": {
    "@types/inquirer": "^8.2.0",
    "@types/lodash": "^4.14.181",
    "@types/node": "^17.0.14",
    "@types/proxyquire": "^1.3.28",
    "@types/sinon": "^10.0.11",
    "@typescript-eslint/eslint-plugin": "^4.33.0",
    "@typescript-eslint/parser": "^4.33.0",
    "ava": "^4.0.1",
    "copyfiles": "^2.4.1",
    "eslint": "^7.32.0",
    "eslint-plugin-import": "^2.26.0",
    "eslint-plugin-markdown": "^2.2.1",
<<<<<<< HEAD
    "fork-ts-checker-webpack-plugin": "^7.2.9",
    "hint": "^6.1.12",
=======
    "fork-ts-checker-webpack-plugin": "^7.2.1",
    "hint": "^6.2.0",
>>>>>>> 222b566d
    "inquirer": "^8.2.2",
    "lodash": "^4.17.21",
    "npm-run-all": "^4.1.5",
    "nyc": "^15.1.0",
    "path-browserify": "^1.0.1",
    "proxyquire": "^2.1.3",
    "rimraf": "^3.0.2",
    "sinon": "^13.0.1",
    "ts-loader": "^9.2.8",
    "typescript": "^4.5.5",
    "webpack": "^5.70.0",
    "webpack-cli": "^4.9.1"
  },
  "engines": {
    "node": ">=14.0.0"
  },
  "files": [
    "dist/src"
  ],
  "homepage": "https://webhint.io/",
  "keywords": [
    "configuration",
    "create",
    "hint",
    "hintrc",
    "webhint"
  ],
  "license": "Apache-2.0",
  "name": "create-hintrc",
  "nyc": {
    "extends": "../../.nycrc"
  },
  "repository": {
    "directory": "packages/create-hintrc",
    "type": "git",
    "url": "https://github.com/webhintio/hint.git"
  },
  "scripts": {
    "build": "npm-run-all build:*",
    "build-release": "npm run clean && npm run build:assets && webpack",
    "build:assets": "copyfiles \"./{src,tests}/**/{!(*.ts),.!(ts)}\" dist",
    "build:ts": "tsc -b",
    "clean": "rimraf dist",
    "lint": "npm-run-all lint:*",
    "lint:js": "eslint . --cache --ext .js,.md,.ts --ignore-path ../../.eslintignore",
    "lint:dependencies": "node ../../scripts/lint-dependencies.js",
    "lint:md": "node ../../scripts/lint-markdown.js",
    "test": "npm run lint && npm run build && npm run test-only",
    "test-only": "nyc ava",
    "test-release": "npm test && npm run build-release",
    "watch": "npm run build && npm-run-all --parallel -c watch:*",
    "watch:assets": "npm run build:assets -- -w --no-initial",
    "watch:test": "ava --watch",
    "watch:ts": "npm run build:ts -- --watch",
    "webpack": "webpack"
  },
  "version": "3.0.21"
}<|MERGE_RESOLUTION|>--- conflicted
+++ resolved
@@ -32,13 +32,8 @@
     "eslint": "^7.32.0",
     "eslint-plugin-import": "^2.26.0",
     "eslint-plugin-markdown": "^2.2.1",
-<<<<<<< HEAD
     "fork-ts-checker-webpack-plugin": "^7.2.9",
     "hint": "^6.1.12",
-=======
-    "fork-ts-checker-webpack-plugin": "^7.2.1",
-    "hint": "^6.2.0",
->>>>>>> 222b566d
     "inquirer": "^8.2.2",
     "lodash": "^4.17.21",
     "npm-run-all": "^4.1.5",
