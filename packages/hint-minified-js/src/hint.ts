/**
 * @fileoverview Hint for checking JavaScript is minified or not
 * This hint calcualte the token ratio(tokeCount / contentLength)
 * and generate a improvementIndex from that and compare it against
 * a reasonable threshold to determine whether a script is minified or not
 */

import { HintContext } from 'hint/dist/src/lib/hint-context';
<<<<<<< HEAD
import { IHint, Severity } from 'hint/dist/src/lib/types';
import { debug as d } from '@hint/utils/dist/src/debug';
=======
import { IHint } from 'hint/dist/src/lib/types';
import { debug as d } from '@hint/utils-debug';
>>>>>>> a0dfbe24
import { ScriptEvents, ScriptParse } from '@hint/parser-javascript';

import meta from './meta';
import { getMessage } from './i18n.import';

const debug: debug.IDebugger = d(__filename);

/*
 * ------------------------------------------------------------------------------
 * Public
 * ------------------------------------------------------------------------------
 */
export default class MinifiedJsHint implements IHint {

    public static readonly meta = meta;

    public constructor(context: HintContext<ScriptEvents>) {
        /*
         * We derived 75 as a safe threshold value after running tests on 15 popular
         * js libraries and few custom scripts from webhint.io website
         */
        let threshold: number = 75;

        if (context.hintOptions && context.hintOptions.threshold) {
            threshold = context.hintOptions.threshold;
        }

        const getImprovementIndex = ({ sourceCode, tokens }: ScriptParse) => {
            const contentLength = sourceCode.length;
            const tokenRatio = tokens.length / contentLength;

            return Math.round((1 - tokenRatio) * 100);
        };

        const validateContentMinified = (scriptData: ScriptParse) => {
            const { element, resource, sourceCode } = scriptData;
            const improvementIndex = getImprovementIndex(scriptData);

            if (sourceCode.length < 1024) {
                debug(`Ignoring minification for script under 1KB: ${resource}`);

                return;
            }

            debug(`Calculated improvementIndex for ${resource}: ${improvementIndex}`);

            if (improvementIndex > threshold) {
                context.report(
                    resource,
                    getMessage('shouldBeMinified', context.language),
                    {
                        element,
                        severity: Severity.warning
                    });
            }
        };

        context.on('parse::end::javascript', validateContentMinified);
    }
}<|MERGE_RESOLUTION|>--- conflicted
+++ resolved
@@ -6,13 +6,9 @@
  */
 
 import { HintContext } from 'hint/dist/src/lib/hint-context';
-<<<<<<< HEAD
-import { IHint, Severity } from 'hint/dist/src/lib/types';
-import { debug as d } from '@hint/utils/dist/src/debug';
-=======
 import { IHint } from 'hint/dist/src/lib/types';
 import { debug as d } from '@hint/utils-debug';
->>>>>>> a0dfbe24
+import { Severity } from '@hint/utils-types';
 import { ScriptEvents, ScriptParse } from '@hint/parser-javascript';
 
 import meta from './meta';
