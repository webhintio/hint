<<<<<<< HEAD
import { HintTest, testHint } from '@hint/utils-tests-helpers';
import { test } from '@hint/utils';
import { Severity } from 'hint';
=======
import { generateHTMLPage, getHintPath, HintTest, testHint } from '@hint/utils-tests-helpers';
>>>>>>> a0dfbe24

const hintPath = getHintPath(__filename);

const expectedMessageFromHint = 'JavaScript content should be minified.';

const generateScriptTag = (script: string) => {
    return `<script>${script}</script>`;
};

const unminifiedJSBelow1024 = `
// This method does something
var highlightCodeBlocks = function () {
    var codeBlocks = document.querySelectorAll('code');

    for (var i = 0; i < codeBlocks.length; i++) {
        hljs.highlightBlock(codeBlocks[i]);
    }
};

// This method does something else
var updateExpandAllButton = function (element, closeAll) {
    var expanded = typeof closecloseAll !== 'undefined' ? closeAll : childRulesExpanded(element);

    if (expanded) {
        element.innerHTML = ' close all';
        element.classList.remove('closed');
        element.classList.add('expanded');
    } else {
        element.innerHTML = ' expand all';
        element.classList.remove('expanded');
        element.classList.add('closed');
    }
};
`;

const unminifiedJS = unminifiedJSBelow1024 + unminifiedJSBelow1024;

const minifiedJS = `!function(){"use strict";Element.prototype.matches||(Element.prototype.matches=Element.prototype.msMatchesSelector||Element.prototype.webkitMatchesSelector),Element.prototype.closest||(Element.prototype.closest=function(e){var t=this;if(!document.documentElement.contains(this))return null;do{if(t.matches(e))return t;t=t.parentElement}while(null!==t);return null});var e,s=function(e,t){var n;("undefined"!=typeof closecloseAll?t:(n=e.closest(".rule-result"),Array.prototype.slice.apply(n.querySelectorAll(".rule-result--details")).some(function(e){return"true"===e.getAttribute("aria-expanded")})))?(e.innerHTML="- close all",e.classList.remove("closed"),e.classList.add("expanded")):(e.innerHTML="+ expand all",e.classList.remove("expanded"),e.classList.add("closed"))},r=function(e,t){var n=e.closest(".rule-result--details"),l=void 0!==t?t:"true"===n.getAttribute("aria-expanded"),o=e.getAttribute("data-rule"),r=n.closest(".rule-result").querySelector(".button-expand-all");l?(n.setAttribute("aria-expanded","false"),e.innerHTML="open details",e.setAttribute("title","show "+o+"'s result details")):(n.setAttribute("aria-expanded","true"),e.innerHTML="close details",e.setAttribute("title","close "+o+"'s result details")),s(r)},t=function(e){var t=e.target;-1!==t.className.indexOf("button--details")&&r(t),-1!==t.className.indexOf("button-expand-all")&&function(e){for(var t=e.closest(".rule-result"),n=Array.prototype.slice.apply(t.querySelectorAll(".button--details")),l=e.classList.contains("expanded"),o=0;o<n.length;o++)r(n[o],!!l);s(e,!l)}(t)},n=document.querySelector(".permalink-copy");n&&n.addEventListener("click",function(){!function(e){var t="hidden-clipboard",n=document.getElementById(t);if(!n){var l=document.createElement("textarea");l.id=t,l.style.position="fixed",l.style.top=0,l.style.left=0,l.style.width="1px",l.style.height="1px",l.style.padding=0,l.style.border="none",l.style.outline="none",l.style.boxShadow="none",l.style.background="transparent",document.querySelector("body").appendChild(l),n=document.getElementById(t)}n.value=e,n.select(),document.execCommand("copy")}(document.querySelector(".scan-overview__body__permalink").textContent.trim())}),window.addEventListener("popstate",function(){var e,t;e="/scanner/",(t=window.location.href).length-e.length===t.indexOf(e)&&(window.location.href=window.location.href)},!1),(e=document.getElementById("results-container"))&&e.addEventListener("click",t,!1),function(){for(var e=document.querySelectorAll("code"),t=0;t<e.length;t++)hljs.highlightBlock(e[t])}()}();`;
const tests: HintTest[] = [
    {
        name: 'Minified content should pass',
        serverConfig: generateHTMLPage(generateScriptTag(minifiedJS))
    },
    {
        name: 'Unminified content should fail',
        reports: [{
            message: expectedMessageFromHint,
            severity: Severity.warning
        }],
        serverConfig: generateHTMLPage(generateScriptTag(unminifiedJS))
    },
    {
        name: 'Unminified content below 1KB should pass',
        serverConfig: generateHTMLPage(generateScriptTag(unminifiedJSBelow1024))
    }
];
const testsWithHighThreshold: HintTest[] = [
    {
        name: 'Unminified content should pass with high threshold configured',
        serverConfig: generateHTMLPage(generateScriptTag(unminifiedJS))
    }
];

testHint(hintPath, tests, { parsers: ['javascript'] });

/*
 * Verify the rule is respecting the threshold value passed via config
 * When the threshold is 100, rule will always pass as the improvemenIndex
 * we calculate will be always less than 100
 */
testHint(hintPath, testsWithHighThreshold, { hintOptions: { threshold: 100 }, parsers: ['javascript'] });<|MERGE_RESOLUTION|>--- conflicted
+++ resolved
@@ -1,10 +1,5 @@
-<<<<<<< HEAD
-import { HintTest, testHint } from '@hint/utils-tests-helpers';
-import { test } from '@hint/utils';
-import { Severity } from 'hint';
-=======
 import { generateHTMLPage, getHintPath, HintTest, testHint } from '@hint/utils-tests-helpers';
->>>>>>> a0dfbe24
+import { Severity } from '@hint/utils-types';
 
 const hintPath = getHintPath(__filename);
 
