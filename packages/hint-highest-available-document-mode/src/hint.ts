/**
 * @fileoverview Check if browsers that support document modes are
 * informed to use the highest on available.
 */

/*
 * ------------------------------------------------------------------------------
 * Requirements
 * ------------------------------------------------------------------------------
 */

<<<<<<< HEAD
import { HttpHeaders } from '@hint/utils/dist/src/types/http-header';
import { normalizeString } from '@hint/utils/dist/src/misc/normalize-string';
import { isLocalFile } from '@hint/utils/dist/src/network/is-local-file';
import { HTMLDocument, HTMLElement } from '@hint/utils/dist/src/dom/html';
import { IHint, TraverseEnd, Severity } from 'hint/dist/src/lib/types';
=======
import { HttpHeaders } from '@hint/utils-types';
import { normalizeString } from '@hint/utils-string';
import { isLocalFile } from '@hint/utils-network';
import { HTMLDocument, HTMLElement } from '@hint/utils-dom';
import { IHint, TraverseEnd } from 'hint/dist/src/lib/types';
>>>>>>> a34443ab
import { HintContext } from 'hint/dist/src/lib/hint-context';

import meta from './meta';
import { getMessage } from './i18n.import';

/*
 * ------------------------------------------------------------------------------
 * Public
 * ------------------------------------------------------------------------------
 */

export default class HighestAvailableDocumentModeHint implements IHint {

    public static readonly meta = meta;

    public constructor(context: HintContext) {

        let requireMetaElement: boolean = false;
        let suggestRemoval: boolean = false;

        const checkHeader = (resource: string, responseHeaders: HttpHeaders) => {
            const originalHeaderValue = responseHeaders['x-ua-compatible'];
            const headerValue = normalizeString(originalHeaderValue);

            if (headerValue === null) {

                /*
                 * There is no need to require the HTTP header if:
                 *
                 *  * the user required the meta element to be specified.
                 *  * the targeted browsers don't include the ones that
                 *    support document modes
                 */

                if (!requireMetaElement && !suggestRemoval) {
                    context.report(
                        resource,
                        getMessage('responseShouldInclude', context.language),
                        { severity: Severity.hint });
                }

                return;
            }

            const codeSnippet = `Content-Type: ${originalHeaderValue}`;
            const codeLanguage = 'http';
            /*
             * If the HTTP response header is included, but the targeted
             * browsers don't include the browser that support document
             * modes, suggest not sending the header.
             */

            if (suggestRemoval) {
                context.report(
                    resource,
                    getMessage('responseUnneeded', context.language),
                    {
                        codeLanguage,
                        codeSnippet,
                        severity: Severity.hint
                    });

                return;
            }

            if (headerValue !== 'ie=edge') {
                context.report(
                    resource,
                    getMessage('headerValueShouldBe', context.language, !originalHeaderValue ? '' : originalHeaderValue),
                    {
                        codeLanguage,
                        codeSnippet,
                        severity: Severity.error
                    });
            }

            /*
             * Note: The check if the X-UA-Compatible HTTP response
             *       header is sent for non-HTML documents is covered
             *       by the `no-html-only-headers` hint.
             */

        };

        const checkMetaElement = (resource: string) => {

            const pageDOM: HTMLDocument = context.pageDOM as HTMLDocument;
            const XUACompatibleMetaElements: HTMLElement[] = pageDOM.querySelectorAll('meta[http-equiv=x-ua-compatible i]');

            /*
             * By default, if the user did not request the meta
             * element to be specified, prefer the HTTP response
             * header over using the meta element, as the meta
             * element will not always work.
             */

            if (!requireMetaElement || suggestRemoval) {
                if (XUACompatibleMetaElements.length !== 0) {

                    const errorMessage = suggestRemoval ?
                        getMessage('metaElementShouldNotBeSpecified', context.language) :
                        getMessage('metaElementShouldNotBeSpecifiedUseHeader', context.language);

                    for (const metaElement of XUACompatibleMetaElements) {
                        context.report(
                            resource,
                            errorMessage,
                            {
                                element: metaElement,
                                severity: Severity.hint
                            });
                    }
                }

                return;
            }

            // If the user requested the meta element to be specified.

            if (XUACompatibleMetaElements.length === 0) {
                context.report(
                    resource,
                    getMessage('metaElementShouldBeSpecified', context.language),
                    { severity: Severity.error }
                );

                return;
            }

            /*
             * Treat the first X-UA-Compatible meta element as
             * the one the user intended to use, and check if:
             */

            const XUACompatibleMetaElement: HTMLElement = XUACompatibleMetaElements[0];
            const contentValue: string | null = XUACompatibleMetaElement.getAttribute('content');

            // * it has the value `ie=edge`.

            if (normalizeString(contentValue) !== 'ie=edge') {
                const message = getMessage('metaElementValueShouldBe', context.language, !contentValue ? '' : contentValue);

                context.report(
                    resource,
                    message,
                    {
                        element: XUACompatibleMetaElement,
                        severity: Severity.error
                    });
            }

            /*
             * * it's specified in the `<head>` before all
             *   other elements except for the `<title>` and
             *   other `<meta>` elements.
             *
             *   https://msdn.microsoft.com/en-us/library/jj676915.aspx
             */

            const headElements: HTMLElement[] = pageDOM.querySelectorAll('head *');
            let metaElementIsBeforeRequiredElements: boolean = true;

            for (const headElement of headElements) {
                if (headElement.isSame(XUACompatibleMetaElement)) {
                    if (!metaElementIsBeforeRequiredElements) {
                        const message = getMessage('metaElementWrongPosition', context.language);

                        context.report(
                            resource,
                            message,
                            {
                                element: XUACompatibleMetaElement,
                                severity: Severity.error
                            });
                    }

                    break;
                }

                if (!['title', 'meta'].includes(headElement.nodeName.toLowerCase())) {
                    metaElementIsBeforeRequiredElements = false;
                }
            }

            // * it's specified in the `<body>`.

            const bodyMetaElements: HTMLElement[] = pageDOM.querySelectorAll('body meta[http-equiv=x-ua-compatible i]');

            if ((bodyMetaElements.length > 0) && bodyMetaElements[0].isSame(XUACompatibleMetaElement)) {
                const message = getMessage('metaElementNotBody', context.language);

                context.report(
                    resource,
                    message,
                    {
                        element: XUACompatibleMetaElement,
                        severity: Severity.error
                    });

                return;
            }

            // All other meta elements should not be included.

            if (XUACompatibleMetaElements.length > 1) {
                const metaElements = XUACompatibleMetaElements.slice(1);

                for (const metaElement of metaElements) {
                    const message = getMessage('metaElementDuplicated', context.language);

                    context.report(
                        resource,
                        message,
                        {
                            element: metaElement,
                            severity: Severity.warning
                        });
                }
            }
        };

        const loadHintConfigs = () => {
            requireMetaElement = (context.hintOptions && context.hintOptions.requireMetaElement) || false;

            /*
             * Document modes are only supported by Internet Explorer 8/9/10.
             * https://msdn.microsoft.com/en-us/library/jj676915.aspx
             */

            suggestRemoval = [
                'ie 8',
                'ie 9',
                'ie 10'
            ].every((e) => {
                return !context.targetedBrowsers.includes(e);
            });
        };

        const validate = ({ resource }: TraverseEnd) => {
            // The following check doesn't make sense for local files.

            if (!isLocalFile(resource) && context.pageHeaders) {
                checkHeader(resource, context.pageHeaders);
            }

            checkMetaElement(resource);
        };

        loadHintConfigs();

        context.on('traverse::end', validate);
    }
}<|MERGE_RESOLUTION|>--- conflicted
+++ resolved
@@ -9,20 +9,13 @@
  * ------------------------------------------------------------------------------
  */
 
-<<<<<<< HEAD
-import { HttpHeaders } from '@hint/utils/dist/src/types/http-header';
-import { normalizeString } from '@hint/utils/dist/src/misc/normalize-string';
-import { isLocalFile } from '@hint/utils/dist/src/network/is-local-file';
-import { HTMLDocument, HTMLElement } from '@hint/utils/dist/src/dom/html';
-import { IHint, TraverseEnd, Severity } from 'hint/dist/src/lib/types';
-=======
 import { HttpHeaders } from '@hint/utils-types';
 import { normalizeString } from '@hint/utils-string';
 import { isLocalFile } from '@hint/utils-network';
 import { HTMLDocument, HTMLElement } from '@hint/utils-dom';
 import { IHint, TraverseEnd } from 'hint/dist/src/lib/types';
->>>>>>> a34443ab
 import { HintContext } from 'hint/dist/src/lib/hint-context';
+import { Severity } from '@hint/utils-types';
 
 import meta from './meta';
 import { getMessage } from './i18n.import';
