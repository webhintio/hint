import { cutString, prettyPrintArray } from '@hint/utils-string';

<<<<<<< HEAD
import { HintTest, testHint } from '@hint/utils-tests-helpers';
import { Severity } from 'hint';

const { generateHTMLPage, getHintPath } = test;
const { cutString } = misc;
=======
import { generateHTMLPage, getHintPath, HintTest, testHint } from '@hint/utils-tests-helpers';

>>>>>>> 1c6e51b8
const hintPath = getHintPath(__filename);

const generateMissingMessage = (value: string, linkType: string): string => {
    return `'${cutString(value, 100)}' should have 'rel' attribute value include ${linkType} keyword.`;
};

const testsForOldBrowsers: HintTest[] = [

    // No 'target="_blank"'

    {
        name: `'a' with 'href="test.html"' does not have 'target="_blank"'`,
        serverConfig: { '/': generateHTMLPage(undefined, `<a href="test.html">test</a>`) }
    },
    {
        name: `'a' with 'href="https://example.com"' does not have 'target="_blank"'`,
        serverConfig: { '/': generateHTMLPage(undefined, `<a href="https://example.com">test</a>`) }
    },
    {
        name: `'map' with 'href="test.html" does not have 'target="_blank"'`,
        serverConfig: {
            '/': generateHTMLPage(undefined, `
                    <img src="test.png" width="10" height="10" usemap="#test">
                    <map name="test">
                        <area shape="rect" coords="0,0,100,100" href="test.html">
                    </map>`)
        }
    },
    {
        name: `'map' with 'href="https://example.com" does not have 'target="_blank"'`,
        serverConfig: {
            '/': generateHTMLPage(undefined, `
                    <img src="test.png" width="10" height="10" usemap="#test">
                    <map name="test">
                        <area shape="rect" coords="0,0,100,100" href="https://example.com">
                    </map>`)
        }
    },
    {
        name: `'a' has invalid "href"'`,
        serverConfig: { '/': generateHTMLPage(undefined, `<a href="http://">test</a>`) }
    },

    // 'target="_blank"' but no 'noopener' and 'noreferrer'.

    {
        name: `'a' has 'target="_blank"'`,
        serverConfig: { '/': generateHTMLPage(undefined, `<a target="_blank">test</a>`) }
    },
    {
        name: `'a' with 'href=""' has 'target="_blank"'`,
        serverConfig: { '/': generateHTMLPage(undefined, `<a href="" target="_blank">test</a>`) }
    },
    {
        name: `'a' with 'href="test.html"' has 'target="_blank"' and rel="nofollow"`,
        serverConfig: { '/': generateHTMLPage(undefined, `<a href="test.html" target="_blank" rel="nofollow">test</a>`) }
    },
    {
        name: `'a' with 'href="javascript:void(0)"' has 'target="_blank"'`,
        serverConfig: { '/': generateHTMLPage(undefined, `<a href="javascript:void(0)" target="_blank">test</a>`) }
    },
    {
        name: `'a' with 'href="https://example.com"' has 'target="_blank"'`,
        reports: [{
            message: generateMissingMessage('<a href="https://example.com" id="test" class="t … test4 test5 test5 test6" target="_blank">test</a>', 'noopener'),
            severity: Severity.error
        },
        {
            message: generateMissingMessage('<a href="https://example.com" id="test" class="t … test4 test5 test5 test6" target="_blank">test</a>', 'noreferrer'),
            severity: Severity.warning
        }
        ],
        serverConfig: { '/': generateHTMLPage(undefined, `<a href="https://example.com" id="test" class="test1 test2 test3 test4 test5 test5 test6" target="_blank">test</a>`) }
    },
    {
        name: `'a' with 'href="//example.com"' has 'target="_blank"'`,
        reports: [{
            message: generateMissingMessage('<a href="//example.com" target="_blank">test</a>', 'noopener'),
            severity: Severity.error
        },
        {
            message: generateMissingMessage('<a href="//example.com" target="_blank">test</a>', 'noreferrer'),
            severity: Severity.warning
        }],
        serverConfig: { '/': generateHTMLPage(undefined, `<a href="//example.com" target="_blank">test</a>`) }
    },
    {
        name: `'a' with 'href="//example.com"' has 'target="_blank"' and single quotes in some attribute`,
        reports: [{
            message: generateMissingMessage(`<a href="//example.com" target="_blank" mouseover="return 'hello!';">test</a>`, 'noopener'),
            severity: Severity.error
        },
        {
            message: generateMissingMessage(`<a href="//example.com" target="_blank" mouseover="return 'hello!';">test</a>`, 'noreferrer'),
            severity: Severity.warning
        }],
        serverConfig: { '/': generateHTMLPage(undefined, `<a href="//example.com" target="_blank" mouseover="return 'hello!';">test</a>`) }
    },
    {
        name: `'map' href="//example.com" has 'target="_blank"'`,
        reports: [{
            message: generateMissingMessage('<area shape="rect" coords="0,0,100,100" href="//example.com" target="_blank" rel="nofollow">', 'noopener'),
            severity: Severity.error
        },
        {
            message: generateMissingMessage('<area shape="rect" coords="0,0,100,100" href="//example.com" target="_blank" rel="nofollow">', 'noreferrer'),
            severity: Severity.warning
        }],
        serverConfig: {
            '/': generateHTMLPage(undefined, `
                    <img src="test.png" width="10" height="10" usemap="#test">
                    <map name="test">
                        <area shape="rect" coords="0,0,100,100" href="//example.com" target="_blank" rel="nofollow">
                    </map>`)
        }
    },

    // 'target="_blank"' but no 'noopener'

    {
        name: `'a' with 'href="https://example.com"' has 'target="_blank"' and 'noopener'`,
        reports: [{
            message: generateMissingMessage('<a href="https://example.com" target="_blank" rel="noopener">test</a>', 'noreferrer'),
            severity: Severity.warning
        }],
        serverConfig: { '/': generateHTMLPage(undefined, `<a href="https://example.com" target="_blank" rel="noopener">test</a>`) }
    },
    {
        name: `'map' with href="https://example.com" has 'target="_blank"' and 'noopener'`,
        reports: [{
            message: generateMissingMessage('<area shape="rect" coords="0,0,100,100" href="https://example.com" target="_blank" rel="noopener">', 'noreferrer'),
            severity: Severity.warning
        }],
        serverConfig: {
            '/': generateHTMLPage(undefined, `
                    <img src="test.png" width="10" height="10" usemap="#test">
                    <map name="test">
                        <area shape="rect" coords="0,0,100,100" href="https://example.com" target="_blank" rel="noopener">
                    </map>`)
        }
    },

    // 'target="_blank"' but no 'noreferrer'

    {
        name: `'a' with 'href="https://example.com"' has 'target="_blank"' and 'noreferrer'`,
        reports: [{
            message: generateMissingMessage('<a href="https://example.com" target="_blank" rel="noreferrer">test</a>', 'noopener'),
            severity: Severity.error
        }],
        serverConfig: { '/': generateHTMLPage(undefined, `<a href="https://example.com" target="_blank" rel="noreferrer">test</a>`) }
    },
    {
        name: `'map' with href="https://example.com" has 'target="_blank"' and 'noreferrer'`,
        reports: [{
            message: generateMissingMessage('<area shape="rect" coords="0,0,100,100" href="https://example.com" target="_blank" rel="noreferrer">', 'noopener'),
            severity: Severity.error
        }],
        serverConfig: {
            '/': generateHTMLPage(undefined, `
                    <img src="test.png" width="10" height="10" usemap="#test">
                    <map name="test">
                        <area shape="rect" coords="0,0,100,100" href="https://example.com" target="_blank" rel="noreferrer">
                    </map>`)
        }
    },

    // 'target="_blank"', 'noopener', and 'noreferrer'

    {
        name: `'a' with 'href="https://example.com"' has 'target="_blank"', 'noopener', and noreferrer'`,
        serverConfig: { '/': generateHTMLPage(undefined, `<a href="https://example.com" target="_blank" rel="noopener noreferrer">test</a>`) }
    },
    {
        name: `'map' with href="https://example.com" has 'target="_blank"', 'noopener', and noreferrer'`,
        serverConfig: {
            '/': generateHTMLPage(undefined, `
                    <img src="test.png" width="10" height="10" usemap="#test">
                    <map name="test">
                        <area shape="rect" coords="0,0,100,100" href="https://example.com" target="_blank" rel="noreferrer noopener">
                    </map>`)
        }
    },

    // Resource is not an HTML document

    {
        name: `Resource is not an HTML document`,
        serverConfig: { '/': { headers: { 'Content-Type': 'image/png' } } }
    }
];

const testsWithFullSupportBrowsers: HintTest[] = [
    {
        name: `'a' with 'href="https://example.com"' has 'target="_blank"', and 'noopener' is supported by all targeted browsers`,
        reports: [{
            message: generateMissingMessage('<a href="https://example.com" id="test" class="t … test4 test5 test5 test6" target="_blank">test</a>', 'noopener'),
            severity: Severity.error
        }],
        serverConfig: { '/': generateHTMLPage(undefined, `<a href="https://example.com" id="test" class="test1 test2 test3 test4 test5 test5 test6" target="_blank">test</a>`) }
    },
    {
        name: `'a' with 'href="https://example.com"' has 'target="_blank"', 'noopener noreferrer' is supported by all targeted browsers`,
        serverConfig: { '/': generateHTMLPage(undefined, `<a href="https://example.com" target="_blank" rel="noopener noreferrer">test</a>`) }
    }
];

const testsForIncludeSameOriginURLsConfig: HintTest[] = [
    {
        name: `'a' with 'href=""' has 'target="_blank"' in when including same origin urls`,
        reports: [{
            message: generateMissingMessage('<a href="" target="_blank">test</a>', 'noopener'),
            severity: Severity.error
        },
        {
            message: generateMissingMessage('<a href="" target="_blank">test</a>', 'noreferrer'),
            severity: Severity.warning
        }],
        serverConfig: { '/': generateHTMLPage(undefined, `<a href="" target="_blank">test</a>`) }
    },
    {
        name: `'a' with 'href="/"' has 'target="_blank"'`,
        reports: [{
            message: generateMissingMessage('<a href="/" target="_blank">test</a>', 'noopener'),
            severity: Severity.error
        },
        {
            message: generateMissingMessage('<a href="/" target="_blank">test</a>', 'noreferrer'),
            severity: Severity.warning
        }],
        serverConfig: { '/': generateHTMLPage(undefined, `<a href="/" target="_blank">test</a>`) }
    },
    {
        name: `'a' with 'href="test.html"' has 'target="_blank"'`,
        reports: [{
            message: generateMissingMessage('<a href="test.html" target="_blank">test</a>', 'noopener'),
            severity: Severity.error
        },
        {
            message: generateMissingMessage('<a href="test.html" target="_blank">test</a>', 'noreferrer'),
            severity: Severity.warning
        }],
        serverConfig: { '/': generateHTMLPage(undefined, `<a href="test.html" target="_blank">test</a>`) }
    },
    {
        name: `'a' with 'href="http://localhost/test.html"' has 'target="_blank"'`,
        reports: [{
            message: generateMissingMessage('<a href="http://localhost/test.html" target="_blank">test</a>', 'noopener'),
            severity: Severity.error
        },
        {
            message: generateMissingMessage('<a href="http://localhost/test.html" target="_blank">test</a>', 'noreferrer'),
            severity: Severity.warning
        }],
        serverConfig: { '/': generateHTMLPage(undefined, `<a href="http://localhost/test.html" target="_blank">test</a>`) }
    },
    {
        name: `'map' href="test.html" has 'target="_blank"'`,
        reports: [{
            message: generateMissingMessage('<area shape="rect" coords="0,0,100,100" href="test.html" target="_blank" rel="nofollow">', 'noopener'),
            severity: Severity.error
        },
        {
            message: generateMissingMessage('<area shape="rect" coords="0,0,100,100" href="test.html" target="_blank" rel="nofollow">', 'noreferrer'),
            severity: Severity.warning
        }],
        serverConfig: {
            '/': generateHTMLPage(undefined, `
                    <img src="test.png" width="10" height="10" usemap="#test">
                    <map name="test">
                        <area shape="rect" coords="0,0,100,100" href="test.html" target="_blank" rel="nofollow">
                    </map>`)
        }
    }
];

testHint(hintPath, testsWithFullSupportBrowsers, { browserslist: ['chrome 60', 'firefox 55'] });
testHint(hintPath, testsForOldBrowsers, { browserslist: ['ie 8'] });
testHint(hintPath, testsForIncludeSameOriginURLsConfig, { hintOptions: { includeSameOriginURLs: true } });<|MERGE_RESOLUTION|>--- conflicted
+++ resolved
@@ -1,15 +1,7 @@
-import { cutString, prettyPrintArray } from '@hint/utils-string';
-
-<<<<<<< HEAD
-import { HintTest, testHint } from '@hint/utils-tests-helpers';
-import { Severity } from 'hint';
-
-const { generateHTMLPage, getHintPath } = test;
-const { cutString } = misc;
-=======
+import { cutString } from '@hint/utils-string';
+import { Severity } from '@hint/utils-types';
 import { generateHTMLPage, getHintPath, HintTest, testHint } from '@hint/utils-tests-helpers';
 
->>>>>>> 1c6e51b8
 const hintPath = getHintPath(__filename);
 
 const generateMissingMessage = (value: string, linkType: string): string => {
