{
  "ava": {
    "failFast": false,
    "files": [
      "dist/tests/**/*.js"
    ],
    "timeout": "1m"
  },
  "dependencies": {
<<<<<<< HEAD
    "postcss": "^7.0.13",
    "postcss-safe-parser": "^4.0.1"
=======
    "postcss": "^7.0.14"
>>>>>>> 91b1e213
  },
  "description": "webhint parser needed to analyze CSS files",
  "devDependencies": {
    "ava": "^1.1.0",
    "cpx": "^1.5.0",
    "eslint": "^5.12.1",
    "eslint-plugin-import": "^2.15.0",
    "eslint-plugin-markdown": "^1.0.0",
    "eslint-plugin-typescript": "0.14.0",
    "hint": "^4.3.1",
    "npm-link-check": "^3.0.0",
    "npm-run-all": "^4.1.5",
    "nyc": "^13.1.0",
    "proxyquire": "2.0.0",
    "rimraf": "^2.6.3",
    "sinon": "^7.2.3",
    "typescript": "^3.2.4",
    "typescript-eslint-parser": "22.0.0"
  },
  "engines": {
    "node": ">=8.0.0"
  },
  "files": [
    "dist/src"
  ],
  "homepage": "https://webhint.io/",
  "keywords": [
    "css",
    "webhint",
    "webhint-parser"
  ],
  "license": "Apache-2.0",
  "main": "dist/src/parser.js",
  "name": "@hint/parser-css",
  "nyc": {
    "extends": "../../.nycrc"
  },
  "peerDependencies": {
    "hint": "^4.3.1"
  },
  "repository": "webhintio/hint",
  "scripts": {
    "build": "npm run clean && npm-run-all build:*",
    "build-release": "npm run clean && npm run build:assets && tsc --inlineSourceMap false --removeComments true",
    "build:assets": "cpx \"./{src,tests}/**/{!(*.ts),.!(ts)}\" dist",
    "build:ts": "tsc -b",
    "clean": "rimraf dist",
    "lint": "npm-run-all lint:*",
    "lint:js": "eslint . --cache --ext js --ext md --ext ts --ignore-path ../../.eslintignore --report-unused-disable-directives",
    "lint:md": "node ../../scripts/lint-markdown.js",
    "test": "npm run lint && npm run build && npm run test-only",
    "test-only": "nyc ava",
    "test-release": "npm run lint && npm run clean && npm run build:assets && tsc && npm run test-only",
    "watch": "npm run build && npm-run-all --parallel -c watch:*",
    "watch:assets": "npm run build:assets -- -w --no-initial",
    "watch:test": "ava --watch",
    "watch:ts": "npm run build:ts -- --watch"
  },
  "version": "2.0.3"
}<|MERGE_RESOLUTION|>--- conflicted
+++ resolved
@@ -7,12 +7,8 @@
     "timeout": "1m"
   },
   "dependencies": {
-<<<<<<< HEAD
-    "postcss": "^7.0.13",
+    "postcss": "^7.0.14",
     "postcss-safe-parser": "^4.0.1"
-=======
-    "postcss": "^7.0.14"
->>>>>>> 91b1e213
   },
   "description": "webhint parser needed to analyze CSS files",
   "devDependencies": {
