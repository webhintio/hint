--- conflicted
+++ resolved
@@ -4,14 +4,10 @@
 import * as url from 'url';
 import { URL } from 'url'; // this is necessary to avoid TypeScript mixes types.
 
-<<<<<<< HEAD
-import { debug as d, network } from '@hint/utils';
-import { FetchEnd, HintContext, IHint, NetworkData, Severity } from 'hint';
-=======
 import { isRegularProtocol } from '@hint/utils-network';
 import { debug as d } from '@hint/utils-debug';
 import { FetchEnd, HintContext, IHint, NetworkData } from 'hint';
->>>>>>> 1c6e51b8
+import { Severity } from '@hint/utils-types';
 
 import meta from './meta';
 import { getMessage } from './i18n.import';
