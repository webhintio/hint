--- conflicted
+++ resolved
@@ -2,13 +2,8 @@
 
 import * as fs from 'fs';
 
-<<<<<<< HEAD
-import { test } from '@hint/utils';
-import { HintTest, testHint } from '@hint/utils-tests-helpers';
-import { Severity } from 'hint';
-=======
 import { generateHTMLPage, getHintPath, HintTest, testHint } from '@hint/utils-tests-helpers';
->>>>>>> 1c6e51b8
+import { Severity } from '@hint/utils-types';
 
 const generateScriptTag = (script: string) => {
     return `<script>${script}</script>`;
