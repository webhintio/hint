--- conflicted
+++ resolved
@@ -9,16 +9,11 @@
  * ------------------------------------------------------------------------------
  */
 
-<<<<<<< HEAD
-import { normalizeString } from '@hint/utils/dist/src/misc/normalize-string';
-import { fileExtension as getFileExtension } from '@hint/utils/dist/src/fs/file-extension';
-import { ElementFound, IHint, Severity } from 'hint/dist/src/lib/types';
-=======
 import { normalizeString } from '@hint/utils-string';
 import { fileExtension as getFileExtension } from '@hint/utils-fs';
 import { ElementFound, IHint } from 'hint/dist/src/lib/types';
->>>>>>> 8d21224b
 import { HintContext } from 'hint/dist/src/lib/hint-context';
+import { Severity } from '@hint/utils-types';
 
 import meta from './meta';
 import { getMessage } from './i18n.import';
