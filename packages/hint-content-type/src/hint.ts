/**
 * @fileoverview Check the usage of the `Content-Type` HTTP response
 * header.
 */

/*
 * ------------------------------------------------------------------------------
 * Requirements
 * ------------------------------------------------------------------------------
 */

import { MediaType, parse } from 'content-type';

<<<<<<< HEAD
import { debug as d } from '@hint/utils/dist/src/debug';
import { normalizeString } from '@hint/utils/dist/src/misc/normalize-string';
import { isDataURI } from '@hint/utils/dist/src/network/is-data-uri';
import { normalizeHeaderValue } from '@hint/utils/dist/src/network/normalize-header-value';
import { IHint, FetchEnd, Severity } from 'hint/dist/src/lib/types';
=======
import { debug as d } from '@hint/utils-debug';
import { normalizeString } from '@hint/utils-string';
import { isDataURI, normalizeHeaderValue } from '@hint/utils-network';
import { IHint, FetchEnd } from 'hint/dist/src/lib/types';
>>>>>>> dc3d8255
import { isTextMediaType } from '@hint/utils/dist/src/content-type';
import { HintContext } from 'hint/dist/src/lib/hint-context';

import meta from './meta';
import { getMessage } from './i18n.import';

const debug = d(__filename);

/*
 * ------------------------------------------------------------------------------
 * Public
 * ------------------------------------------------------------------------------
 */

export default class ContentTypeHint implements IHint {

    public static readonly meta = meta;

    public constructor(context: HintContext) {

        let userDefinedMediaTypes: { [regex: string]: string };

        const loadHintConfigs = () => {
            userDefinedMediaTypes = context.hintOptions || {};
        };

        const getLastRegexThatMatches = (resource: string): string | undefined => {
            const results = (Object.entries(userDefinedMediaTypes).filter(([regex]) => {
                const re = new RegExp(regex, 'i');

                return re.test(resource);
            }))
                .pop();

            return results && results[1];
        };

        const validate = ({ resource, response }: FetchEnd) => {
            if (response.statusCode !== 200) {
                debug('Check does not apply to status code !== 200');

                return;
            }

            // This check does not make sense for data URIs.
            if (isDataURI(resource)) {
                debug('Check does not apply for data URIs');

                return;
            }

            const contentTypeHeaderValue = normalizeHeaderValue(response.headers, 'content-type');
            const noSniff = normalizeHeaderValue(response.headers, 'x-content-type-options') === 'no-sniff';
            const severity = noSniff ? Severity.error : Severity.warning;
            const codeSnippet = `Content-Type: ${contentTypeHeaderValue}`;
            const codeLanguage = 'http';

            // Check if the `Content-Type` header was sent.

            if (contentTypeHeaderValue === null) {

                context.report(
                    resource,
                    getMessage('responseShouldIncludeContentType', context.language),
                    { severity }
                );

                return;
            }

            /*
             * If the current resource matches any of the regexes
             * defined by the user, use that value to validate.
             */

            const userDefinedMediaType: string | undefined = getLastRegexThatMatches(resource);

            if (userDefinedMediaType) {
                if (normalizeString(userDefinedMediaType) !== contentTypeHeaderValue) {
                    context.report(
                        resource,
                        getMessage('contentTypeValueShouldBe', context.language, userDefinedMediaType),
                        { codeLanguage, codeSnippet, severity }
                    );
                }

                return;
            }

            // Check if the `Content-Type` value is valid.

            let contentType: MediaType;

            try {
                if (contentTypeHeaderValue === '') {
                    throw new TypeError(getMessage('invalidMediaType', context.language));
                }

                contentType = parse(contentTypeHeaderValue);
            } catch (e) {
                context.report(
                    resource,
                    getMessage('contentTypeValueInvalid', context.language, e.message),
                    { codeLanguage, codeSnippet, severity }
                );

                return;
            }

            const originalCharset: string | null = normalizeString(contentType.parameters ? contentType.parameters.charset : '');
            const originalMediaType: string = contentType.type;

            /*
             * Determined values
             *
             * Notes:
             *
             *  * The connectors already did all the heavy lifting here.
             *  * For the charset, recommend `utf-8` for all text based
             *    bases documents.
             */

            const mediaType: string = response.mediaType;
            const charset: string = isTextMediaType(mediaType) ? 'utf-8' : response.charset;

            /*
             * Allow `application/javascript` for JavaScript resources.
             * See https://github.com/webhintio/hint/issues/2621
             */
            const allowApplicationJavaScript = mediaType === 'text/javascript' && originalMediaType === 'application/javascript';

            /*
             * Check if the determined values differ
             * from the ones from the `Content-Type` header.
             */

            // * media type

            if (mediaType && mediaType !== originalMediaType && !allowApplicationJavaScript) {
                context.report(
                    resource,
                    getMessage('contentTypeValueShoudBeNot', context.language, [mediaType, originalMediaType]),
                    { codeLanguage, codeSnippet, severity }
                );
            }

            // * charset value

            if (charset) {
                if (!originalCharset || (charset !== originalCharset)) {
                    const message: string = originalCharset ?
                        getMessage('contentTypeCharsetShouldBeNot', context.language, [charset, originalCharset]) :
                        getMessage('contentTypeCharsetShouldBe', context.language, charset);

                    context.report(resource, message, { codeLanguage, codeSnippet, severity: Severity.warning });
                }
            } else if (originalCharset &&
                ![
                    'text/html',
                    'application/xhtml+xml'
                ].includes(originalMediaType)) {
                context.report(
                    resource,
                    getMessage('contentTypeValueShouldNotContaint', context.language, originalCharset),
                    { codeLanguage, codeSnippet, severity: Severity.warning }
                );
            }
        };

        loadHintConfigs();

        context.on('fetch::end::*', validate);
    }
}<|MERGE_RESOLUTION|>--- conflicted
+++ resolved
@@ -11,20 +11,13 @@
 
 import { MediaType, parse } from 'content-type';
 
-<<<<<<< HEAD
-import { debug as d } from '@hint/utils/dist/src/debug';
-import { normalizeString } from '@hint/utils/dist/src/misc/normalize-string';
-import { isDataURI } from '@hint/utils/dist/src/network/is-data-uri';
-import { normalizeHeaderValue } from '@hint/utils/dist/src/network/normalize-header-value';
-import { IHint, FetchEnd, Severity } from 'hint/dist/src/lib/types';
-=======
 import { debug as d } from '@hint/utils-debug';
 import { normalizeString } from '@hint/utils-string';
 import { isDataURI, normalizeHeaderValue } from '@hint/utils-network';
 import { IHint, FetchEnd } from 'hint/dist/src/lib/types';
->>>>>>> dc3d8255
 import { isTextMediaType } from '@hint/utils/dist/src/content-type';
 import { HintContext } from 'hint/dist/src/lib/hint-context';
+import { Severity } from '@hint/utils-types';
 
 import meta from './meta';
 import { getMessage } from './i18n.import';
