/**
 * @fileoverview Check for correct usage of `apple-touch-icon`.
 */
import { imageSize as getImageData } from 'image-size';

<<<<<<< HEAD
import { debug as d, misc, network } from '@hint/utils';
import { HintContext, IHint, NetworkData, TraverseEnd, Severity } from 'hint';
import { HTMLElement, HTMLDocument } from '@hint/utils/dist/src/dom/html';
=======
import { normalizeString } from '@hint/utils-string';
import { isRegularProtocol } from '@hint/utils-network';
import { debug as d } from '@hint/utils-debug';
import { HintContext, IHint, NetworkData, TraverseEnd } from 'hint';
import { HTMLDocument, HTMLElement } from '@hint/utils-dom';
>>>>>>> dc3d8255

import meta from './meta';
import { getMessage } from './i18n.import';

const debug: debug.IDebugger = d(__filename);

/*
 * ------------------------------------------------------------------------------
 * Public
 * ------------------------------------------------------------------------------
 */

export default class AppleTouchIconsHint implements IHint {

    public static readonly meta = meta;

    public constructor(context: HintContext) {

        /*
         * This function exists because not all connector (e.g.: jsdom)
         * support matching attribute values case-insensitively.
         *
         * https://www.w3.org/TR/selectors4/#attribute-case
         */

        const getAppleTouchIcons = (elements: HTMLElement[]): HTMLElement[] => {
            return elements.filter((element) => {

                /*
                 * `apple-touch-icon`s can be defined either by using:
                 *
                 *      <link rel="apple-touch-icon" href="...">
                 *
                 *  or
                 *
                 *      <link rel="apple-touch-icon-precomposed" href="...">
                 *
                 *  or, since the `rel` attribute accepts a space
                 *  separated list of values in HTML, theoretically:
                 *
                 *      <link rel="apple-touch-icon-precomposed apple-touch-icon" href="...">
                 *
                 *  but that doesn't work in practice.
                 */

                const relValue = element.getAttribute('rel');

                if (relValue === null) {
                    return false;
                }

                // `normalizeString` won't return null since `relValue` isn't null.
                const relValues = normalizeString(relValue)!.split(' ');

                return relValues.includes('apple-touch-icon') || relValues.includes('apple-touch-icon-precomposed');
            });
        };

        const checkImage = async (appleTouchIcon: HTMLElement, resource: string) => {
            const appleTouchIconHref = normalizeString(appleTouchIcon.getAttribute('href'));

            /*
             * Check if `href` doesn't exist, or it has the
             * value of empty string.
             */

            if (!appleTouchIconHref) {
                const message = getMessage('noEmptyHref', context.language);

                context.report(
                    resource,
                    message,
                    { element: appleTouchIcon, severity: Severity.error });

                return;
            }

            // - - - - - - - - - - - - - - - - - - - - - - - - - - - - -

            /*
             * The following checks don't make sense for non-HTTP(S).
             */

            if (!isRegularProtocol(resource)) {
                return;
            }

            // - - - - - - - - - - - - - - - - - - - - - - - - - - - - -

            /*
             * If `href` exists and is not an empty string, try
             * to figure out the full URL of the `apple-touch-icon`.
             */

            const appleTouchIconURL = appleTouchIcon.resolveUrl(appleTouchIconHref);

            // - - - - - - - - - - - - - - - - - - - - - - - - - - - - -

            let networkData: NetworkData;

            /*
             * Try to see if the `apple-touch-icon` file actually
             * exists and is accesible.
             */

            try {
                networkData = await context.fetchContent(appleTouchIconURL);
            } catch (e) {
                debug(`Failed to fetch the ${appleTouchIconHref} file`);

                const message = getMessage('couldNotBeFetch', context.language, appleTouchIconHref);

                context.report(
                    resource,
                    message,
                    { element: appleTouchIcon, severity: Severity.error }
                );

                return;
            }

            const response = networkData.response;

            if (response.statusCode !== 200) {
                const message = getMessage('couldNotBeFetchErrorStatusCode', context.language, [appleTouchIconHref, response.statusCode.toString()]);

                context.report(
                    resource,
                    message,
                    { element: appleTouchIcon, severity: Severity.error }
                );

                return;
            }

            // - - - - - - - - - - - - - - - - - - - - - - - - - - - - -

            let image;

            /*
             * Notes:
             *
             *  * Async version of `image-size` doesn't work if the
             *    input is a Buffer.
             *
             *    https://github.com/image-size/image-size/tree/4c527ba608d742fbb29f6d9b3c77b831b069cbb2#asynchronous
             *
             * * `image-size` will throw a `TypeError` error if it does
             *    not understand the file type or the image is invalid
             *    or corrupted.
             */

            try {
                image = getImageData(response.body.rawContent);
            } catch (e) {
                if (e instanceof TypeError) {
                    const message = getMessage('invalidPNG', context.language, appleTouchIconHref);

                    context.report(
                        resource,
                        message,
                        { element: appleTouchIcon, severity: Severity.error }
                    );
                } else {
                    debug(`'getImageData' failed for '${appleTouchIconURL}'`);
                }

                return;
            }

            // Check if the image is a PNG.

            if (image.type !== 'png') {
                const message = getMessage('shouldBePNG', context.language, appleTouchIconHref);

                context.report(
                    resource,
                    message,
                    { element: appleTouchIcon, severity: Severity.error }
                );
            }

            // Check if the image is 180x180px.

            if (image.width !== 180 || image.height !== 180) {
                const message = getMessage('wrongResolution', context.language, appleTouchIconHref);

                context.report(
                    resource,
                    message,
                    { element: appleTouchIcon, severity: Severity.warning }
                );
            }

            // TODO: Check if the image has some kind of transparency.
        };

        const chooseBestIcon = (icons: HTMLElement[]): HTMLElement => {

            /*
             * Site will usually have something such as:
             *
             * <link rel="apple-touch-icon" sizes="60x60" href="/apple-touch-icon-60x60.png">
             * <link rel="apple-touch-icon" sizes="72x72" href="/apple-touch-icon-72x72.png">
             * <link rel="apple-touch-icon" sizes="76x76" href="/apple-touch-icon-76x76.png">
             * <link rel="apple-touch-icon" sizes="114x114" href="/apple-touch-icon-114x114.png">
             * <link rel="apple-touch-icon" sizes="120x120" href="/apple-touch-icon-120x120.png">
             * <link rel="apple-touch-icon" sizes="144x144" href="/apple-touch-icon-144x144.png">
             * <link rel="apple-touch-icon" sizes="152x152" href="/apple-touch-icon-152x152.png">
             * <link rel="apple-touch-icon" sizes="180x180" href="/apple-touch-icon-180x180.png">
             * <link rel="apple-touch-icon" href="/apple-touch-icon-57x57.png">
             *
             * so what this function will try to do is select the
             * icon that will most likely generate the fewest errors.
             */

            let bestIcon;

            for (const icon of icons) {
                const sizes = normalizeString(icon.getAttribute('sizes'));

                if (sizes === '180x180') {
                    return icon;
                } else if (!sizes) {
                    bestIcon = icon;
                }
            }

            return bestIcon || icons[0];
        };

        const validate = async ({ resource }: TraverseEnd) => {
            const pageDOM = context.pageDOM as HTMLDocument;
            const appleTouchIcons = getAppleTouchIcons(pageDOM.querySelectorAll('link'));

            const linksToManifest = pageDOM.querySelectorAll('link[rel="manifest"]').length > 0;

            if (appleTouchIcons.length === 0) {
                if (linksToManifest) {
                    context.report(
                        resource,
                        getMessage('noElement', context.language),
                        { severity: Severity.error });
                }

                return;
            }

            /*
             * Choose the icon that will most likely
             * pass most of the following tests.
             */

            const appleTouchIcon: HTMLElement = chooseBestIcon(appleTouchIcons);

            /*
             * Check if `rel='apple-touch-icon'`.
             * See `getAppleTouchIcons` function for more details.
             */

            if (normalizeString(appleTouchIcon.getAttribute('rel')) !== 'apple-touch-icon') {
                const message = getMessage('wrongRelAttribute', context.language);

                context.report(
                    resource,
                    message,
                    { element: appleTouchIcon, severity: Severity.warning }
                );
            }

            /*
             * Since we are recommending one icon, the `sizes` attribute
             * is not needed. Also, pre-4.2 versions of iOS ignore the
             * `sizes` attribute.
             *
             * https://mathiasbynens.be/notes/touch-icons
             * https://html.spec.whatwg.org/multipage/semantics.html#attr-link-sizes
             */

            if (appleTouchIcon.getAttribute('sizes')) {
                const message = getMessage('sizesAttribute', context.language);

                context.report(
                    resource,
                    message,
                    { element: appleTouchIcon, severity: Severity.warning }
                );
            }

            /*
             * Check if the `apple-touch-icon` exists, is the right
             * image format, the right size, etc.
             */

            await checkImage(appleTouchIcon, resource);

            /*
             * Check if the `apple-touch-icon` is included in the `<body>`.
             */

            const bodyAppleTouchIcons: HTMLElement[] = getAppleTouchIcons(pageDOM.querySelectorAll('body link'));

            for (const icon of bodyAppleTouchIcons) {
                if (icon.isSame(appleTouchIcon)) {
                    const message = getMessage('elementNotInHead', context.language);

                    context.report(
                        resource,
                        message,
                        { element: appleTouchIcon, severity: Severity.error }
                    );
                }
            }

            /*
             * All other `apple-touch-icon`s should not be included.
             */

            for (const icon of appleTouchIcons) {
                if (!icon.isSame(appleTouchIcon)) {
                    const message = getMessage('elementDuplicated', context.language);

                    context.report(
                        resource,
                        message,
                        { element: icon, severity: Severity.warning }
                    );
                }
            }
        };

        context.on('traverse::end', validate);
    }
}<|MERGE_RESOLUTION|>--- conflicted
+++ resolved
@@ -3,17 +3,12 @@
  */
 import { imageSize as getImageData } from 'image-size';
 
-<<<<<<< HEAD
-import { debug as d, misc, network } from '@hint/utils';
-import { HintContext, IHint, NetworkData, TraverseEnd, Severity } from 'hint';
-import { HTMLElement, HTMLDocument } from '@hint/utils/dist/src/dom/html';
-=======
 import { normalizeString } from '@hint/utils-string';
 import { isRegularProtocol } from '@hint/utils-network';
 import { debug as d } from '@hint/utils-debug';
 import { HintContext, IHint, NetworkData, TraverseEnd } from 'hint';
 import { HTMLDocument, HTMLElement } from '@hint/utils-dom';
->>>>>>> dc3d8255
+import { Severity } from '@hint/utils-types';
 
 import meta from './meta';
 import { getMessage } from './i18n.import';
