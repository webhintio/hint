--- conflicted
+++ resolved
@@ -21,13 +21,8 @@
   "devDependencies": {
     "@hint/parser-html": "^3.0.23",
     "@types/chokidar": "^2.1.3",
-<<<<<<< HEAD
     "@types/jsdom": "^16.2.8",
     "@types/node": "^17.0.14",
-=======
-    "@types/jsdom": "^16.2.14",
-    "@types/node": "^15.6.1",
->>>>>>> 71fd6504
     "@types/proxyquire": "^1.3.28",
     "@types/sinon": "^10.0.9",
     "@typescript-eslint/eslint-plugin": "^4.33.0",
