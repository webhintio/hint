import { readFileSync } from 'fs';

import * as mock from 'mock-require';

import { generateHTMLPage, getHintPath, HintTest, testHint } from '@hint/utils-tests-helpers';

import { cloudinaryResult } from '../src/cloudinary-types';
import { Severity } from 'hint';

<<<<<<< HEAD
const { generateHTMLPage, getHintPath } = test;
=======
>>>>>>> 1c6e51b8
const hintPath = getHintPath(__filename);
const svg = readFileSync(`${__dirname}/fixtures/space-nellie.svg`);
const png = readFileSync(`${__dirname}/fixtures/nellie-studying.png`);
const invalid = readFileSync(`${__dirname}/fixtures/invalid-image.js`);

const generateResponse = (content: Buffer, type: string): Object => {
    return {
        content,
        headers: { 'Content-Type': type }
    };
};

const noSavings = {
    bytes: svg.length,
    element: null,
    originalBytes: svg.length,
    originalUrl: '/space-nellie.svg'
};

const savings50 = {
    bytes: Math.floor(png.length / 2),
    element: null,
    originalBytes: png.length,
    originalUrl: '/nellie-studying.png'
};

const savings33 = {
    bytes: Math.floor(png.length * 0.66),
    element: null,
    originalBytes: png.length,
    originalUrl: '/nellie-studying.png'
};

/** Creates a fake `cloudinary` module that will return the `response` on `v2.uploader.upload_stream`. */
const mockCloudinary = (responses?: Partial<cloudinaryResult> | Partial<cloudinaryResult>[]) => {
    const mockedModule = {
        v2: {
            config() { },
            uploader: {
                upload: () => {
                    if (!responses) {
                        return Promise.reject('Invalid image');
                    }

                    const response = Array.isArray(responses) ? responses.shift() : responses;

                    return Promise.resolve(response);
                }
            }
        }
    };

    mock('cloudinary', mockedModule);
};

const tests: HintTest[] = [
    {
        before() {
            mockCloudinary(savings50);
        },
        name: 'unoptimized PNG',
        reports: [{
            message: `'http://localhost/nellie-studying.png' could be around 143.62kB (50%) smaller.`,
            severity: Severity.warning
        }],
        serverConfig: {
            '/': generateHTMLPage('', `<img src="nellie-studying.png">`),
            '/nellie-studying.png': generateResponse(png, 'image/png')
        }
    },
    {
        before() {
            mockCloudinary(noSavings);
        },
        name: 'optimized SVG',
        serverConfig: {
            '/': generateHTMLPage('', `<img src="space-nellie.svg">`),
            '/space-nellie.svg': generateResponse(svg, 'image/svg+xml')
        }
    },
    {
        before() {
            mockCloudinary();
        },
        name: 'invalid image',
        serverConfig: {
            '/': generateHTMLPage('<script src="invalid-image.js"></script>'),
            '/invalid-image.js': generateResponse(invalid, 'text/javascript')
        }
    }
];

const testThresholds: HintTest[] = [
    {
        before() {
            mockCloudinary([savings33, savings33]);
        },
        name: 'unoptimized PNGs with threshold',
        reports: [{
            message: `Total size savings optimizing the images on 'http://localhost/' could be of around 195kB.`,
            severity: Severity.warning
        }],
        serverConfig: {
            '/': generateHTMLPage('', `<img src="nellie-studying.png"><img src="nellie-focused.png">`),
            '/nellie-focused.png': generateResponse(png, 'image/png'),
            '/nellie-studying.png': generateResponse(png, 'image/png')
        }
    },
    {
        before() {
            mockCloudinary(savings50);
        },
        name: 'unoptimized PNG with threshold',
        serverConfig: {
            '/': generateHTMLPage('', `<img src="nellie-studying.png">`),
            '/nellie-studying.png': generateResponse(png, 'image/png')
        }
    }
];

const noConfigTest: HintTest[] = [
    {
        before() {
            mockCloudinary(savings50);
        },
        name: 'No cloudinary Config',
        reports: [{
            message: `No valid configuration for Cloudinary found. Hint could not run.`,
            severity: Severity.error
        }],
        serverConfig: {
            '/': generateHTMLPage('', `<img src="nellie-studying.png">`),
            '/nellie-studying.png': generateResponse(png, 'image/png')
        }
    }
];

testHint(hintPath, testThresholds, {
    hintOptions: { apiKey: 'fakeApiName', apiSecret: 'fakeApiSecret', cloudName: 'fakeCloudName', threshold: 150 },
    ignoredConnectors: ['puppeteer'],
    serial: true
});

testHint(hintPath, tests, {
    hintOptions: { apiKey: 'fakeApiName', apiSecret: 'fakeApiSecret', cloudName: 'fakeCloudName' },
    ignoredConnectors: ['puppeteer'],
    serial: true
});

testHint(hintPath, noConfigTest, {
    ignoredConnectors: ['puppeteer'],
    serial: true
});<|MERGE_RESOLUTION|>--- conflicted
+++ resolved
@@ -3,14 +3,10 @@
 import * as mock from 'mock-require';
 
 import { generateHTMLPage, getHintPath, HintTest, testHint } from '@hint/utils-tests-helpers';
+import { Severity } from '@hint/utils-types';
 
 import { cloudinaryResult } from '../src/cloudinary-types';
-import { Severity } from 'hint';
 
-<<<<<<< HEAD
-const { generateHTMLPage, getHintPath } = test;
-=======
->>>>>>> 1c6e51b8
 const hintPath = getHintPath(__filename);
 const svg = readFileSync(`${__dirname}/fixtures/space-nellie.svg`);
 const png = readFileSync(`${__dirname}/fixtures/nellie-studying.png`);
