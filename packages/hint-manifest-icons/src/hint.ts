/**
 * @fileoverview Checks usage of Web App Manifest icons
 */
import { URL } from 'url';
import { imageSize as getImageData } from 'image-size';
import imageType from 'image-type';
<<<<<<< HEAD
import { IHint, NetworkData, HintContext, ProblemLocation, IJSONLocationFunction, Severity } from 'hint';
=======
import { IHint, NetworkData, HintContext } from 'hint';
import { JSONLocationFunction } from '@hint/utils-json';
>>>>>>> dc3d8255
import { ManifestEvents, ManifestParsed, ManifestImageResource } from '@hint/parser-manifest';
import { ProblemLocation } from '@hint/utils-types';
import { debug as d } from '@hint/utils-debug';
import { determineMediaTypeBasedOnFileExtension } from '@hint/utils/dist/src/content-type';

import meta from './meta';
import { getMessage } from './i18n.import';
import { extname } from 'path';

const debug: debug.IDebugger = d(__filename);

/*
 * ------------------------------------------------------------------------------
 * Public
 * ------------------------------------------------------------------------------
 */

export default class ManifestIconHint implements IHint {
    public static readonly meta = meta;
    public constructor(context: HintContext<ManifestEvents>) {
        /**
         * See if the `icon` file actually
         * exists and is accessible.
         */
        const iconExists = async (iconPath: string, resource: string, index: number, getLocation: JSONLocationFunction): Promise<{ iconRawData: Buffer | null; mediaType: string } | null> => {
            let networkData: NetworkData;

            const iconSrcLocation = getLocation(`icons[${index}].src`, { at: 'value' });

            try {
                networkData = await context.fetchContent(iconPath);
            } catch (e) {
                debug(`Failed to fetch the ${iconPath} file`);
                const message = getMessage('iconCouldNotBeFetched', context.language);

                context.report(
                    resource,
                    message,
                    { location: iconSrcLocation, severity: Severity.error }
                );

                return null;
            }
            const response = networkData.response;

            if (response.statusCode !== 200) {
                const message = getMessage('iconCouldNotBeFetchedStatusCode', context.language, response.statusCode.toString());

                context.report(
                    resource,
                    message,
                    { location: iconSrcLocation, severity: Severity.error }
                );

                return null;
            }

            return {
                iconRawData: response.body.rawContent,
                mediaType: response.mediaType
            };
        };
        /**
         * Passes only for the PNG files
         * @param icon icon specified in the manifest file
         * @param rawContent raw datastream
         * @param iconPath icon resource path
         */
        const validateImageType = (icon: ManifestImageResource, mediaType: string, rawContent: Buffer | null, resource: string, index: number, getLocation: JSONLocationFunction): boolean => {
            const allowedTypes = ['png', 'jpg'];
            const iconTypeLocation = getLocation(`icons[${index}].type`, { at: 'value' });
            const { src, type: iconType } = icon;

            if (!iconType) {
                const message = getMessage('iconTypeNotSpecified', context.language);
                const iconLocation = getLocation(`icons[${index}]`);

                context.report(
                    resource,
                    message,
                    { location: iconLocation, severity: Severity.error }
                );

                return false;
            }

            const specifiedType = iconType.split('/')[1];
            const specifiedMIMEType = mediaType.split('/')[1];

            let ext = extname(src).replace('.', '');

            /** Handling for the corrupt rawContent */
            if (rawContent) {
                const image = imageType(rawContent);

                if (image) {
                    ext = image.ext;
                }
            }

            const isValidType = allowedTypes.includes(ext);

            if (specifiedType !== ext) {
                const message = getMessage('realImageType', context.language, [ext, specifiedType]);

                context.report(
                    resource,
                    message,
                    { location: iconTypeLocation, severity: Severity.warning }
                );
            } else if (specifiedType !== specifiedMIMEType) {
                const message = getMessage('mimeTypeNotMatch', context.language, [specifiedMIMEType, specifiedType]);

                context.report(
                    resource,
                    message,
                    { location: iconTypeLocation, severity: Severity.warning }
                );
            }


            if (isValidType) {
                return true;
            }

            const message = getMessage('iconShouldBeValidImageType', context.language, JSON.stringify(allowedTypes));

            context.report(
                resource,
                message,
                { location: iconTypeLocation, severity: Severity.error }
            );

            return false;
        };

        /**
         *
         * @param iconSizes Sizes specified in the manifest file
         * @param iconRawData
         * @param iconPath full path to the icon file
         */
        const validateSizes = (iconSizes: string | undefined, iconRawData: Buffer | null, resource: string, index: number, getLocation: JSONLocationFunction): boolean => {
            const iconSizelocation = getLocation(`icons[${index}].sizes`, { at: 'value' });

            if (!iconSizes) {
                context.report(
                    resource,
                    getMessage('sizesNotSpecified', context.language),
                    { location: iconSizelocation, severity: Severity.error }
                );

                return false;
            }

            /**
             * sizes can be the string 'any' OR
             * space seperated list of
             * two non-negative integers without leading 0s and separated by 'x' like 144x144
             */
            if (iconSizes === 'any') {
                return false;
            }

            // Working on local environment so no access to the real image for further checking
            if (!iconRawData) {
                return true;
            }

            const specifiedSizes = iconSizes.split(' ');
            const realImage = getImageData(iconRawData);

            /**
             * Do not report if one of the specified size match real icon size
             */
            const sizesMatch = specifiedSizes.some((specifiedSize) => {
                const [widthString, heightString] = specifiedSize.split('x');
                const specifiedWidth = parseInt(widthString);
                const specifiedHeight = parseInt(heightString);

                return specifiedWidth === realImage.width && specifiedHeight === realImage.height;
            });

            if (!sizesMatch && realImage.width && realImage.height) {
                const message = getMessage('realImageSizeNotMatch', context.language, [realImage.width.toString(), realImage.height.toString(), specifiedSizes.toString()]);

                context.report(
                    resource,
                    message,
                    { location: iconSizelocation, severity: Severity.warning }
                );

                return false;
            }

            return true;
        };

        const hasRequiredSizes = (validSizes: string[], resource: string, location: ProblemLocation | null) => {
            const requiredSizes = ['192x192', '512x512'];
            const requiredSizesNotFound = requiredSizes.filter((size) => {
                return !validSizes.includes(size);
            });

            if (requiredSizesNotFound.length > 0) {
                const message = getMessage('requiredSizes', context.language, JSON.stringify(requiredSizesNotFound));

                context.report(
                    resource,
                    message,
                    { location, severity: Severity.error }
                );
            }
        };

        /**
         *
         * @param icons array of the icons properties
         * @param hostnameWithProtocol
         */
        const validateIcons = async (icons: ManifestImageResource[], hostnameWithProtocol: string, resource: string, getLocation: JSONLocationFunction): Promise<string[]> => {
            const validSizes: string[] = [];

            for (let index = 0; index < icons.length; index++) {
                const icon = icons[index];

                const fullIconPath = `${hostnameWithProtocol}/${icon.src}`;
                let iconRawData: Buffer | null = null;
                let mediaType = '';


                if (hostnameWithProtocol.startsWith('http')) {
                    const result = await iconExists(fullIconPath, resource, index, getLocation);

                    if (!result) {
                        return validSizes;
                    }

                    iconRawData = result.iconRawData;
                    mediaType = result.mediaType;
                } else {
                    mediaType = determineMediaTypeBasedOnFileExtension(icon.src) || '';
                }

                const validImageType = validateImageType(icon, mediaType, iconRawData, resource, index, getLocation);

                if (validImageType) {
                    const validIconSizes = validateSizes(icon.sizes, iconRawData, resource, index, getLocation);

                    if (validIconSizes && icon.sizes) {
                        validSizes.push(icon.sizes);
                    }
                }
            }


            debug(`Found ValidSizes: ${validSizes}`);

            return validSizes;
        };

        const validate = async ({ getLocation, parsedContent: { icons }, resource }: ManifestParsed) => {
            const resourceURL = new URL(resource);
            const hostnameWithProtocol = `${resourceURL.protocol}//${resourceURL.host}`;

            debug(`Validating hint manifest-icon`);

            if (icons) {
                if (icons.length > 0) {

                    debug(`Validating if manifest-icon file exists`);
                    const validSizes = await validateIcons(icons, hostnameWithProtocol, resource, getLocation);

                    if (validSizes.length > 0) {
                        const iconlocation = getLocation('icons');

                        hasRequiredSizes(validSizes, resource, iconlocation);
                    }
                } else {
                    // Empty array in `icons` property (otherwise the schema will not validate)
                    const message = getMessage('validIconsNotFound', context.language);
                    const location = getLocation('icons');

                    context.report(
                        resource,
                        message,
                        { location, severity: Severity.error }
                    );
                }
            } else {
                const message = getMessage('validIconsNotFound', context.language);

                context.report(resource, message, { severity: Severity.error });
            }
        };

        context.on('parse::end::manifest', validate);
    }
}<|MERGE_RESOLUTION|>--- conflicted
+++ resolved
@@ -4,14 +4,10 @@
 import { URL } from 'url';
 import { imageSize as getImageData } from 'image-size';
 import imageType from 'image-type';
-<<<<<<< HEAD
-import { IHint, NetworkData, HintContext, ProblemLocation, IJSONLocationFunction, Severity } from 'hint';
-=======
 import { IHint, NetworkData, HintContext } from 'hint';
 import { JSONLocationFunction } from '@hint/utils-json';
->>>>>>> dc3d8255
 import { ManifestEvents, ManifestParsed, ManifestImageResource } from '@hint/parser-manifest';
-import { ProblemLocation } from '@hint/utils-types';
+import { ProblemLocation, Severity } from '@hint/utils-types';
 import { debug as d } from '@hint/utils-debug';
 import { determineMediaTypeBasedOnFileExtension } from '@hint/utils/dist/src/content-type';
 
