--- conflicted
+++ resolved
@@ -1,12 +1,7 @@
 import * as fs from 'fs';
 
-<<<<<<< HEAD
-import { test } from '@hint/utils';
-import { HintTest, testHint } from '@hint/utils-tests-helpers';
-import { Severity } from 'hint';
-=======
 import { generateHTMLPage, getHintPath, HintTest, testHint } from '@hint/utils-tests-helpers';
->>>>>>> dc3d8255
+import { Severity } from '@hint/utils-types';
 
 const hintPath = getHintPath(__filename);
 
