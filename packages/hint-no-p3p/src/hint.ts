--- conflicted
+++ resolved
@@ -4,15 +4,11 @@
 
 import { URL } from 'url';
 
-<<<<<<< HEAD
-import { ElementFound, FetchEnd, HintContext, IHint, ScanStart, Severity } from 'hint';
-import { debug as d, misc, network } from '@hint/utils';
-=======
 import { ElementFound, FetchEnd, HintContext, IHint, ScanStart } from 'hint';
 import { normalizeString } from '@hint/utils-string';
 import { includedHeaders } from '@hint/utils-network';
 import { debug as d } from '@hint/utils-debug';
->>>>>>> a0dfbe24
+import { Severity } from '@hint/utils-types';
 
 import meta from './meta';
 import { getMessage } from './i18n.import';
