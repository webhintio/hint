--- conflicted
+++ resolved
@@ -3,14 +3,9 @@
  */
 
 import { HintContext } from 'hint/dist/src/lib/hint-context';
-<<<<<<< HEAD
-import { IHint, ElementFound, Severity } from 'hint/dist/src/lib/types';
-import { debug as d } from '@hint/utils/dist/src/debug';
-import { HTMLElement } from '@hint/utils';
-=======
 import { IHint, ElementFound } from 'hint/dist/src/lib/types';
 import { debug as d } from '@hint/utils-debug';
->>>>>>> dc3d8255
+import { Severity } from '@hint/utils-types';
 
 import meta from './meta';
 import { getMessage } from './i18n.import';
