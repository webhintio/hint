--- conflicted
+++ resolved
@@ -11,10 +11,6 @@
 
 import * as brotli from 'iltorb';
 
-<<<<<<< HEAD
-import { asyncTry, contentType, HTMLElement, HttpHeaders, misc, network } from '@hint/utils';
-import { FetchEnd, HintContext, IHint, NetworkData, Response, Severity } from 'hint';
-=======
 import {
     asyncTry,
     getFileExtension,
@@ -25,7 +21,7 @@
 import { HTMLElement } from '@hint/utils-dom';
 import { isHTTP, isRegularProtocol, normalizeHeaderValue } from '@hint/utils-network';
 import { FetchEnd, HintContext, IHint, NetworkData, Response } from 'hint';
->>>>>>> dc3d8255
+import { Severity } from '@hint/utils-types';
 
 import { CompressionCheckOptions } from './types';
 
